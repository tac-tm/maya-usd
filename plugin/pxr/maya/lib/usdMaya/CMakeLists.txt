set(PXR_PACKAGE usdMaya)

pxr_shared_library(${PXR_PACKAGE}
    LIBRARIES
        ar
        gf
        js
        kind
        plug
        sdf
        tf
        usd
        usdGeom
        usdLux
        usdRi
        usdShade
        usdSkel
        usdUtils
        vt
        ${Boost_PYTHON_LIBRARY}
        ${MAYA_Foundation_LIBRARY}
        ${MAYA_OpenMaya_LIBRARY}
        ${MAYA_OpenMayaAnim_LIBRARY}
        ${MAYA_OpenMayaRender_LIBRARY}
        mayaUsd

    INCLUDE_DIRS
        ${Boost_INCLUDE_DIRS}
        ${MAYA_INCLUDE_DIRS}

    PUBLIC_HEADERS
        api.h

    PUBLIC_CLASSES
        adaptor
        blockSceneModificationContext
        diagnosticDelegate
        editUtil
        hdImagingShape
        jobArgs
        meshUtil
        pointBasedDeformerNode
        primReader
        primReaderArgs
        primReaderContext
        primReaderRegistry
        primWriter
        primWriterArgs
        primWriterContext
        primWriterRegistry
        readUtil
        roundTripUtil
        shaderWriter
        shadingModeExporter
        shadingModeExporterContext
        shadingModeImporter
        shadingModeRegistry
        shadingUtil
        stageNode
        transformWriter
        translatorCamera
        translatorCurves
        translatorGprim
        translatorMaterial
        translatorMesh
        translatorModelAssembly
        translatorNurbsPatch
        translatorPrim
        translatorRfMLight
        translatorSkel
        translatorUtil
        translatorXformable
        writeJobContext
        writeUtil
        xformStack

        exportCommand
        exportTranslator
        importCommand
        importTranslator
        listShadingModesCommand
        proxyShape
        referenceAssembly
        undoHelperCommand

        chaser
        chaserRegistry

        userTaggedAttribute

    PRIVATE_CLASSES
        fallbackPrimReader
        functorPrimReader
        functorPrimWriter
        instancedNodeWriter
        modelKindProcessor
        readJob
        registryHelper
        skelBindingsProcessor
        writeJob

    PRIVATE_HEADERS
        shadingModePxrRis_rfm_map.h

    CPPFILES
        shadingModeDisplayColor.cpp
        shadingModePxrRis.cpp
        shadingModeUseRegistry.cpp
        translatorMesh_PrimVars.cpp
        translatorMesh_SubDiv.cpp
        translatorXformable_decompose.cpp
        readJob_ImportWithProxies.cpp

    PYMODULE_CPPFILES
        module.cpp
        wrapAssembly.cpp
        wrapBlockSceneModificationContext.cpp
        wrapColorSpace.cpp
        wrapDiagnosticDelegate.cpp
        wrapEditUtil.cpp
        wrapMeshUtil.cpp
        wrapQuery.cpp
        wrapReadUtil.cpp
        wrapRoundTripUtil.cpp
        wrapStageCache.cpp
        wrapAdaptor.cpp
        wrapUserTaggedAttribute.cpp
        wrapWriteUtil.cpp
        wrapXformStack.cpp

    PYMODULE_FILES
        __init__.py
        AEpxrUsdReferenceAssemblyTemplate.py
        userExportedAttributesUI.py

    RESOURCE_FILES
        AEpxrUsdProxyShapeTemplate.mel
        out_pxrUsdProxyShape.xpm
        out_pxrUsdReferenceAssembly.xpm
        usdMaya.mel
        usdTranslatorExport.mel
        usdTranslatorImport.mel

    DISABLE_PRECOMPILED_HEADERS
)

pxr_test_scripts(
        testenv/testUsdExportAsClip.py
        testenv/testPointBasedDeformerNode.py
        testenv/testUsdExportAssembly.py
        testenv/testUsdExportAssemblyEdits.py
        testenv/testUsdExportCamera.py
        testenv/testUsdExportColorSets.py
        testenv/testUsdExportConnected.py
        testenv/testUsdExportDisplayColor.py
        testenv/testUsdExportEulerFilter.py
        testenv/testUsdExportFilterTypes.py
        testenv/testUsdExportFrameOffset.py
        testenv/testUsdExportInstances.py
        testenv/testUsdExportLocator.py
        testenv/testUsdExportMesh.py
        testenv/testUsdExportNurbsCurve.py
        testenv/testUsdExportOpenLayer.py
        testenv/testUsdExportOverImport.py
        testenv/testUsdExportPackage.py
        testenv/testUsdExportParentScope.py
        testenv/testUsdExportParticles.py
        testenv/testUsdExportPointInstancer.py
        testenv/testUsdExportPref.py
        testenv/testUsdExportRenderLayerMode.py
        testenv/testUsdExportRfMLight.py
        testenv/testUsdExportSelection.py
        testenv/testUsdExportShadingInstanced.py
        testenv/testUsdExportShadingModeDisplayColor.py
        testenv/testUsdExportShadingModePxrRis.py
        testenv/testUsdExportSkeleton.py
        testenv/testUsdExportStripNamespaces.py
        testenv/testUsdExportUVSets.py
        testenv/testUsdExportVisibilityDefault.py
        testenv/testUsdImportAsAssemblies.py
        testenv/testUsdImportCamera.py
        testenv/testUsdImportColorSets.py
        testenv/testUsdImportFrameRange.py
        testenv/testUsdImportMesh.py
        testenv/testUsdImportNestedAssemblyAnimation.py
        testenv/testUsdImportRfMLight.py
        testenv/testUsdImportSessionLayer.py
        testenv/testUsdImportShadingModeDisplayColor.py
        testenv/testUsdImportShadingModePxrRis.py
        testenv/testUsdImportSkeleton.py
        testenv/testUsdTranslateTypelessDefs.py
        testenv/testUsdImportUVSets.py
        testenv/testUsdImportXforms.py
        testenv/testUsdMayaAdaptor.py
        testenv/testUsdMayaAdaptorGeom.py
        testenv/testUsdMayaAdaptorMetadata.py
        testenv/testUsdMayaAppDir.py
        testenv/testUsdMayaBlockSceneModificationContext.py
        testenv/testUsdMayaDiagnosticDelegate.py
        testenv/testUsdMayaGetVariantSetSelections.py
        testenv/testUsdMayaModelKindProcessor.py
        testenv/testUsdMayaProxyShape.py
        testenv/testUsdMayaReadWriteUtils.py
        testenv/testUsdMayaReferenceAssemblyEdits.py
        testenv/testUsdMayaUserExportedAttributes.py
        testenv/testUsdMayaXformStack.py
        testenv/testUsdReferenceAssemblyChangeRepresentations.py
        testenv/testUsdReferenceAssemblySelection.py
)

# Note - we set up a maya profile directory ($MAYA_APP_DIR) that's empty, so we
# can ensure we test with a default profile - had some crashes with 2017 when
# using an existing user profile (due to some problems with color management
# settings)
# Also, maya creates the $MAYA_APP_DIR on demand, so we don't need to bother
# making the directory ourselves.  We use <PXR_TEST_DIR>, which is expanded
# to the absolute path of the temporary folder tests are run in, because:
#   A) we can't use relative paths ("./maya_profile"), because maya in
#      windows will error
#   B) we don't know the absolute path to the test directory at cmake-compile
#      time

pxr_install_test_dir(
    SRC testenv/PointBasedDeformerNodeTest
    DEST testPointBasedDeformerNode
)
set(TEST_INSTALL_PREFIX "${CMAKE_INSTALL_PREFIX}/plugin/pxr")

# MAYA-96273 (closed as by design) says that to obtain correct mayapy exit
# codes starting with Maya 2018.4, the MAYA_NO_STANDALONE_ATEXIT environment
# variable must be defined.  Otherwise, mayapy unconditionally exits with 0
# (success), which completely masks test failures.

pxr_register_test(testPointBasedDeformerNode
    CUSTOM_PYTHON ${MAYA_PY_EXECUTABLE}
    COMMAND "${TEST_INSTALL_PREFIX}/tests/testPointBasedDeformerNode"
    TESTENV testPointBasedDeformerNode
    ENV
        MAYA_PLUG_IN_PATH=${TEST_INSTALL_PREFIX}/maya/plugin
        MAYA_SCRIPT_PATH=${TEST_INSTALL_PREFIX}/maya/lib/usd/usdMaya/resources
        MAYA_DISABLE_CIP=1
        MAYA_NO_STANDALONE_ATEXIT=1
        MAYA_APP_DIR=<PXR_TEST_DIR>/maya_profile
)

pxr_install_test_dir(
    SRC testenv/UsdExportAsClipTest
    DEST testUsdExportAsClip
)
pxr_register_test(testUsdExportAsClip
    CUSTOM_PYTHON ${MAYA_PY_EXECUTABLE}
    COMMAND "${TEST_INSTALL_PREFIX}/tests/testUsdExportAsClip"
    TESTENV testUsdExportAsClip
    ENV
        MAYA_PLUG_IN_PATH=${TEST_INSTALL_PREFIX}/maya/plugin
        MAYA_SCRIPT_PATH=${TEST_INSTALL_PREFIX}/maya/lib/usd/usdMaya/resources
        MAYA_DISABLE_CIP=1
        MAYA_NO_STANDALONE_ATEXIT=1
        MAYA_APP_DIR=<PXR_TEST_DIR>/maya_profile
)

pxr_install_test_dir(
    SRC testenv/UsdExportAssemblyTest
    DEST testUsdExportAssembly
)
pxr_register_test(testUsdExportAssembly
    CUSTOM_PYTHON ${MAYA_PY_EXECUTABLE}
    COMMAND "${TEST_INSTALL_PREFIX}/tests/testUsdExportAssembly"
    TESTENV testUsdExportAssembly
    ENV
        MAYA_PLUG_IN_PATH=${TEST_INSTALL_PREFIX}/maya/plugin
        MAYA_SCRIPT_PATH=${TEST_INSTALL_PREFIX}/maya/lib/usd/usdMaya/resources
        MAYA_DISABLE_CIP=1
        MAYA_NO_STANDALONE_ATEXIT=1
        MAYA_APP_DIR=<PXR_TEST_DIR>/maya_profile
)

pxr_install_test_dir(
    SRC testenv/UsdExportAssemblyEditsTest
    DEST testUsdExportAssemblyEdits
)
pxr_register_test(testUsdExportAssemblyEdits
    CUSTOM_PYTHON ${MAYA_PY_EXECUTABLE}
    COMMAND "${TEST_INSTALL_PREFIX}/tests/testUsdExportAssemblyEdits"
    TESTENV testUsdExportAssemblyEdits
    ENV
        MAYA_PLUG_IN_PATH=${TEST_INSTALL_PREFIX}/maya/plugin
        MAYA_SCRIPT_PATH=${TEST_INSTALL_PREFIX}/maya/lib/usd/usdMaya/resources
        MAYA_DISABLE_CIP=1
        MAYA_NO_STANDALONE_ATEXIT=1
        MAYA_APP_DIR=<PXR_TEST_DIR>/maya_profile
)

pxr_install_test_dir(
    SRC testenv/UsdExportCameraTest
    DEST testUsdExportCamera
)
pxr_register_test(testUsdExportCamera
    CUSTOM_PYTHON ${MAYA_PY_EXECUTABLE}
    COMMAND "${TEST_INSTALL_PREFIX}/tests/testUsdExportCamera"
    TESTENV testUsdExportCamera
    ENV
        MAYA_PLUG_IN_PATH=${TEST_INSTALL_PREFIX}/maya/plugin
        MAYA_SCRIPT_PATH=${TEST_INSTALL_PREFIX}/maya/lib/usd/usdMaya/resources
        MAYA_DISABLE_CIP=1
        MAYA_NO_STANDALONE_ATEXIT=1
        MAYA_APP_DIR=<PXR_TEST_DIR>/maya_profile
)

pxr_install_test_dir(
    SRC testenv/UsdExportColorSetsTest
    DEST testUsdExportColorSets
)
pxr_register_test(testUsdExportColorSets
    CUSTOM_PYTHON ${MAYA_PY_EXECUTABLE}
    COMMAND "${TEST_INSTALL_PREFIX}/tests/testUsdExportColorSets"
    TESTENV testUsdExportColorSets
    ENV
        MAYA_PLUG_IN_PATH=${TEST_INSTALL_PREFIX}/maya/plugin
        MAYA_SCRIPT_PATH=${TEST_INSTALL_PREFIX}/maya/lib/usd/usdMaya/resources
        MAYA_DISABLE_CIP=1
        MAYA_NO_STANDALONE_ATEXIT=1
        MAYA_APP_DIR=<PXR_TEST_DIR>/maya_profile
)

pxr_install_test_dir(
    SRC testenv/UsdExportConnectedTest
    DEST testUsdExportConnected
)
pxr_register_test(testUsdExportConnected
    CUSTOM_PYTHON ${MAYA_PY_EXECUTABLE}
    COMMAND "${TEST_INSTALL_PREFIX}/tests/testUsdExportConnected"
    TESTENV testUsdExportConnected
    ENV
        MAYA_PLUG_IN_PATH=${TEST_INSTALL_PREFIX}/maya/plugin
        MAYA_SCRIPT_PATH=${TEST_INSTALL_PREFIX}/maya/lib/usd/usdMaya/resources
        MAYA_DISABLE_CIP=1
        MAYA_NO_STANDALONE_ATEXIT=1
        MAYA_APP_DIR=<PXR_TEST_DIR>/maya_profile
)


pxr_install_test_dir(
    SRC testenv/UsdExportDisplayColorTest
    DEST testUsdExportDisplayColor
)
pxr_register_test(testUsdExportDisplayColor
    CUSTOM_PYTHON ${MAYA_PY_EXECUTABLE}
    COMMAND "${TEST_INSTALL_PREFIX}/tests/testUsdExportDisplayColor"
    TESTENV testUsdExportDisplayColor
    ENV
        MAYA_PLUG_IN_PATH=${TEST_INSTALL_PREFIX}/maya/plugin
        MAYA_SCRIPT_PATH=${TEST_INSTALL_PREFIX}/maya/lib/usd/usdMaya/resources
        MAYA_DISABLE_CIP=1
        MAYA_NO_STANDALONE_ATEXIT=1
        MAYA_APP_DIR=<PXR_TEST_DIR>/maya_profile
)

pxr_install_test_dir(
    SRC testenv/UsdExportEulerFilterTest
    DEST testUsdExportEulerFilter
)
pxr_register_test(testUsdExportEulerFilter
    CUSTOM_PYTHON ${MAYA_PY_EXECUTABLE}
    COMMAND "${TEST_INSTALL_PREFIX}/tests/testUsdExportEulerFilter"
    TESTENV testUsdExportEulerFilter
    ENV
        MAYA_PLUG_IN_PATH=${TEST_INSTALL_PREFIX}/maya/plugin
        MAYA_SCRIPT_PATH=${TEST_INSTALL_PREFIX}/maya/lib/usd/usdMaya/resources
        MAYA_DISABLE_CIP=1
        MAYA_NO_STANDALONE_ATEXIT=1
        MAYA_APP_DIR=<PXR_TEST_DIR>/maya_profile
)

pxr_install_test_dir(
    SRC testenv/UsdExportFilterTypesTest
    DEST testUsdExportFilterTypes
)
pxr_register_test(testUsdExportFilterTypes
    CUSTOM_PYTHON ${MAYA_PY_EXECUTABLE}
    COMMAND "${TEST_INSTALL_PREFIX}/tests/testUsdExportFilterTypes"
    TESTENV testUsdExportFilterTypes
    ENV
        MAYA_PLUG_IN_PATH=${TEST_INSTALL_PREFIX}/maya/plugin
        MAYA_SCRIPT_PATH=${TEST_INSTALL_PREFIX}/maya/lib/usd/usdMaya/resources
        MAYA_DISABLE_CIP=1
        MAYA_NO_STANDALONE_ATEXIT=1
        MAYA_APP_DIR=<PXR_TEST_DIR>/maya_profile
)

pxr_install_test_dir(
    SRC testenv/UsdExportFrameOffsetTest
    DEST testUsdExportFrameOffset
)
pxr_register_test(testUsdExportFrameOffset
    CUSTOM_PYTHON ${MAYA_PY_EXECUTABLE}
    COMMAND "${TEST_INSTALL_PREFIX}/tests/testUsdExportFrameOffset"
    TESTENV testUsdExportFrameOffset
    ENV
        MAYA_PLUG_IN_PATH=${TEST_INSTALL_PREFIX}/maya/plugin
        MAYA_SCRIPT_PATH=${TEST_INSTALL_PREFIX}/maya/lib/usd/usdMaya/resources
        MAYA_DISABLE_CIP=1
        MAYA_NO_STANDALONE_ATEXIT=1
        MAYA_APP_DIR=<PXR_TEST_DIR>/maya_profile
)

pxr_install_test_dir(
    SRC testenv/UsdExportInstancesTest
    DEST testUsdExportInstances
)
pxr_register_test(testUsdExportInstances
    CUSTOM_PYTHON ${MAYA_PY_EXECUTABLE}
    COMMAND "${TEST_INSTALL_PREFIX}/tests/testUsdExportInstances"
    TESTENV testUsdExportInstances
    ENV
        MAYA_PLUG_IN_PATH=${TEST_INSTALL_PREFIX}/maya/plugin
        MAYA_SCRIPT_PATH=${TEST_INSTALL_PREFIX}/maya/lib/usd/usdMaya/resources
        MAYA_DISABLE_CIP=1
        MAYA_NO_STANDALONE_ATEXIT=1
        MAYA_APP_DIR=<PXR_TEST_DIR>/maya_profile
)

pxr_install_test_dir(
    SRC testenv/UsdExportLocatorTest
    DEST testUsdExportLocator
)
pxr_register_test(testUsdExportLocator
    CUSTOM_PYTHON ${MAYA_PY_EXECUTABLE}
    COMMAND "${TEST_INSTALL_PREFIX}/tests/testUsdExportLocator"
    TESTENV testUsdExportLocator
    ENV
        MAYA_PLUG_IN_PATH=${TEST_INSTALL_PREFIX}/maya/plugin
        MAYA_SCRIPT_PATH=${TEST_INSTALL_PREFIX}/maya/lib/usd/usdMaya/resources
        MAYA_DISABLE_CIP=1
        MAYA_NO_STANDALONE_ATEXIT=1
        MAYA_APP_DIR=<PXR_TEST_DIR>/maya_profile
)

pxr_install_test_dir(
    SRC testenv/UsdExportMeshTest
    DEST testUsdExportMesh
)
pxr_register_test(testUsdExportMesh
    CUSTOM_PYTHON ${MAYA_PY_EXECUTABLE}
    COMMAND "${TEST_INSTALL_PREFIX}/tests/testUsdExportMesh"
    TESTENV testUsdExportMesh
    ENV
        MAYA_PLUG_IN_PATH=${TEST_INSTALL_PREFIX}/maya/plugin
        MAYA_SCRIPT_PATH=${TEST_INSTALL_PREFIX}/maya/lib/usd/usdMaya/resources
        MAYA_DISABLE_CIP=1
        MAYA_NO_STANDALONE_ATEXIT=1
        MAYA_APP_DIR=<PXR_TEST_DIR>/maya_profile
)

pxr_install_test_dir(
    SRC testenv/UsdExportNurbsCurveTest
    DEST testUsdExportNurbsCurve
)
pxr_register_test(testUsdExportNurbsCurve
    CUSTOM_PYTHON ${MAYA_PY_EXECUTABLE}
    COMMAND "${TEST_INSTALL_PREFIX}/tests/testUsdExportNurbsCurve"
    TESTENV testUsdExportNurbsCurve
    ENV
        MAYA_PLUG_IN_PATH=${TEST_INSTALL_PREFIX}/maya/plugin
        MAYA_SCRIPT_PATH=${TEST_INSTALL_PREFIX}/maya/lib/usd/usdMaya/resources
        MAYA_DISABLE_CIP=1
        MAYA_NO_STANDALONE_ATEXIT=1
        MAYA_APP_DIR=<PXR_TEST_DIR>/maya_profile
)

pxr_register_test(testUsdExportOpenLayer
    CUSTOM_PYTHON ${MAYA_PY_EXECUTABLE}
    COMMAND "${TEST_INSTALL_PREFIX}/tests/testUsdExportOpenLayer"
    ENV
        MAYA_PLUG_IN_PATH=${TEST_INSTALL_PREFIX}/maya/plugin
        MAYA_SCRIPT_PATH=${TEST_INSTALL_PREFIX}/maya/lib/usd/usdMaya/resources
        MAYA_DISABLE_CIP=1
        MAYA_NO_STANDALONE_ATEXIT=1
        MAYA_APP_DIR=<PXR_TEST_DIR>/maya_profile
)

pxr_install_test_dir(
    SRC testenv/UsdExportOverImportTest
    DEST testUsdExportOverImport
)
pxr_register_test(testUsdExportOverImport
    CUSTOM_PYTHON ${MAYA_PY_EXECUTABLE}
    COMMAND "${TEST_INSTALL_PREFIX}/tests/testUsdExportOverImport"
    TESTENV testUsdExportOverImport
    ENV
        MAYA_PLUG_IN_PATH=${TEST_INSTALL_PREFIX}/maya/plugin
        MAYA_SCRIPT_PATH=${TEST_INSTALL_PREFIX}/maya/lib/usd/usdMaya/resources
        MAYA_DISABLE_CIP=1
        MAYA_NO_STANDALONE_ATEXIT=1
        MAYA_APP_DIR=<PXR_TEST_DIR>/maya_profile
)

pxr_install_test_dir(
    SRC testenv/UsdExportPackage
    DEST testUsdExportPackage
)
pxr_register_test(testUsdExportPackage
    CUSTOM_PYTHON ${MAYA_PY_EXECUTABLE}
    COMMAND "${TEST_INSTALL_PREFIX}/tests/testUsdExportPackage"
    TESTENV testUsdExportPackage
    ENV
        MAYA_PLUG_IN_PATH=${TEST_INSTALL_PREFIX}/maya/plugin
        MAYA_SCRIPT_PATH=${TEST_INSTALL_PREFIX}/maya/lib/usd/usdMaya/resources
        MAYA_DISABLE_CIP=1
        MAYA_NO_STANDALONE_ATEXIT=1
        MAYA_APP_DIR=<PXR_TEST_DIR>/maya_profile
)

pxr_install_test_dir(
    SRC testenv/UsdExportParentScopeTest
    DEST testUsdExportParentScope
)
pxr_register_test(testUsdExportParentScope
    CUSTOM_PYTHON ${MAYA_PY_EXECUTABLE}
    COMMAND "${TEST_INSTALL_PREFIX}/tests/testUsdExportParentScope"
    TESTENV testUsdExportParentScope
    ENV
        MAYA_PLUG_IN_PATH=${TEST_INSTALL_PREFIX}/maya/plugin
        MAYA_SCRIPT_PATH=${TEST_INSTALL_PREFIX}/maya/lib/usd/usdMaya/resources
        MAYA_DISABLE_CIP=1
        MAYA_NO_STANDALONE_ATEXIT=1
        MAYA_APP_DIR=<PXR_TEST_DIR>/maya_profile
)

pxr_install_test_dir(
    SRC testenv/UsdExportParticlesTest
    DEST testUsdExportParticles
)
pxr_register_test(testUsdExportParticles
    CUSTOM_PYTHON ${MAYA_PY_EXECUTABLE}
    COMMAND "${TEST_INSTALL_PREFIX}/tests/testUsdExportParticles"
    TESTENV testUsdExportParticles
    ENV
        MAYA_PLUG_IN_PATH=${TEST_INSTALL_PREFIX}/maya/plugin
        MAYA_SCRIPT_PATH=${TEST_INSTALL_PREFIX}/maya/lib/usd/usdMaya/resources
        MAYA_DISABLE_CIP=1
        MAYA_NO_STANDALONE_ATEXIT=1
        MAYA_APP_DIR=<PXR_TEST_DIR>/maya_profile
)

pxr_install_test_dir(
    SRC testenv/UsdExportPointInstancerTest
    DEST testUsdExportPointInstancer
)
pxr_register_test(testUsdExportPointInstancer
    CUSTOM_PYTHON ${MAYA_PY_EXECUTABLE}
    COMMAND "${TEST_INSTALL_PREFIX}/tests/testUsdExportPointInstancer"
    TESTENV testUsdExportPointInstancer
    ENV
        MAYA_PLUG_IN_PATH=${TEST_INSTALL_PREFIX}/maya/plugin
        MAYA_SCRIPT_PATH=${TEST_INSTALL_PREFIX}/maya/lib/usd/usdMaya/resources
        MAYA_DISABLE_CIP=1
        MAYA_NO_STANDALONE_ATEXIT=1
        MAYA_APP_DIR=<PXR_TEST_DIR>/maya_profile
)

pxr_install_test_dir(
    SRC testenv/UsdExportPrefTest
    DEST testUsdExportPref
)
pxr_register_test(testUsdExportPref
    CUSTOM_PYTHON ${MAYA_PY_EXECUTABLE}
    COMMAND "${TEST_INSTALL_PREFIX}/tests/testUsdExportPref"
    TESTENV testUsdExportPref
    ENV
        MAYA_PLUG_IN_PATH=${TEST_INSTALL_PREFIX}/maya/plugin
        MAYA_SCRIPT_PATH=${TEST_INSTALL_PREFIX}/maya/lib/usd/usdMaya/resources
        MAYA_DISABLE_CIP=1
        MAYA_NO_STANDALONE_ATEXIT=1
        MAYA_APP_DIR=<PXR_TEST_DIR>/maya_profile
)

pxr_install_test_dir(
    SRC testenv/UsdExportRenderLayerModeTest
    DEST testUsdExportRenderLayerMode
)
pxr_register_test(testUsdExportRenderLayerMode
    CUSTOM_PYTHON ${MAYA_PY_EXECUTABLE}
    COMMAND "${TEST_INSTALL_PREFIX}/tests/testUsdExportRenderLayerMode"
    TESTENV testUsdExportRenderLayerMode
    ENV
        MAYA_PLUG_IN_PATH=${TEST_INSTALL_PREFIX}/maya/plugin
        MAYA_SCRIPT_PATH=${TEST_INSTALL_PREFIX}/maya/lib/usd/usdMaya/resources
        MAYA_DISABLE_CIP=1
        MAYA_NO_STANDALONE_ATEXIT=1
        MAYA_APP_DIR=<PXR_TEST_DIR>/maya_profile
        MAYA_ENABLE_LEGACY_RENDER_LAYERS=1
)

# XXX: This test is disabled by default since it requires the RenderMan for
# Maya plugin.
# pxr_install_test_dir(
#     SRC testenv/UsdExportRfMLightTest
#     DEST testUsdExportRfMLight
# )
# pxr_register_test(testUsdExportRfMLight
#     CUSTOM_PYTHON ${MAYA_PY_EXECUTABLE}
#     COMMAND "${TEST_INSTALL_PREFIX}/tests/testUsdExportRfMLight"
#     TESTENV testUsdExportRfMLight
#     ENV
#         MAYA_PLUG_IN_PATH=${TEST_INSTALL_PREFIX}/maya/plugin
#         MAYA_SCRIPT_PATH=${TEST_INSTALL_PREFIX}/maya/lib/usd/usdMaya/resources
#         MAYA_DISABLE_CIP=1
#         MAYA_NO_STANDALONE_ATEXIT=1
#         MAYA_APP_DIR=<PXR_TEST_DIR>/maya_profile
# )

pxr_install_test_dir(
    SRC testenv/UsdExportSelectionTest
    DEST testUsdExportSelection
)
pxr_register_test(testUsdExportSelection
    CUSTOM_PYTHON ${MAYA_PY_EXECUTABLE}
    COMMAND "${TEST_INSTALL_PREFIX}/tests/testUsdExportSelection"
    TESTENV testUsdExportSelection
    ENV
        MAYA_PLUG_IN_PATH=${TEST_INSTALL_PREFIX}/maya/plugin
        MAYA_SCRIPT_PATH=${TEST_INSTALL_PREFIX}/maya/lib/usd/usdMaya/resources
        MAYA_DISABLE_CIP=1
        MAYA_NO_STANDALONE_ATEXIT=1
        MAYA_APP_DIR=<PXR_TEST_DIR>/maya_profile
)

pxr_install_test_dir(
    SRC testenv/UsdExportShadingInstancedTest
    DEST testUsdExportShadingInstanced
)
pxr_register_test(testUsdExportShadingInstanced
    CUSTOM_PYTHON ${MAYA_PY_EXECUTABLE}
    COMMAND "${TEST_INSTALL_PREFIX}/tests/testUsdExportShadingInstanced"
    TESTENV testUsdExportShadingInstanced
    ENV
        MAYA_PLUG_IN_PATH=${TEST_INSTALL_PREFIX}/maya/plugin
        MAYA_SCRIPT_PATH=${TEST_INSTALL_PREFIX}/maya/lib/usd/usdMaya/resources
        MAYA_DISABLE_CIP=1
        MAYA_NO_STANDALONE_ATEXIT=1
        MAYA_APP_DIR=<PXR_TEST_DIR>/maya_profile
)

pxr_install_test_dir(
    SRC testenv/UsdExportShadingModeDisplayColor
    DEST testUsdExportShadingModeDisplayColor
)
pxr_register_test(testUsdExportShadingModeDisplayColor
    CUSTOM_PYTHON ${MAYA_PY_EXECUTABLE}
    COMMAND "${TEST_INSTALL_PREFIX}/tests/testUsdExportShadingModeDisplayColor"
    TESTENV testUsdExportShadingModeDisplayColor
    ENV
        MAYA_PLUG_IN_PATH=${TEST_INSTALL_PREFIX}/maya/plugin
        MAYA_SCRIPT_PATH=${TEST_INSTALL_PREFIX}/maya/lib/usd/usdMaya/resources
        MAYA_DISABLE_CIP=1
        MAYA_NO_STANDALONE_ATEXIT=1
        MAYA_APP_DIR=<PXR_TEST_DIR>/maya_profile
)

pxr_install_test_dir(
    SRC testenv/UsdExportShadingModePxrRis
    DEST testUsdExportShadingModePxrRis
)
pxr_register_test(testUsdExportShadingModePxrRis
    CUSTOM_PYTHON ${MAYA_PY_EXECUTABLE}
    COMMAND "${TEST_INSTALL_PREFIX}/tests/testUsdExportShadingModePxrRis"
    TESTENV testUsdExportShadingModePxrRis
    ENV
        MAYA_PLUG_IN_PATH=${TEST_INSTALL_PREFIX}/maya/plugin
        MAYA_SCRIPT_PATH=${TEST_INSTALL_PREFIX}/maya/lib/usd/usdMaya/resources
        MAYA_DISABLE_CIP=1
        MAYA_NO_STANDALONE_ATEXIT=1
        MAYA_APP_DIR=<PXR_TEST_DIR>/maya_profile
)

pxr_install_test_dir(
    SRC testenv/UsdExportSkeletonTest
    DEST testUsdExportSkeleton
)
pxr_register_test(testUsdExportSkeleton
    CUSTOM_PYTHON ${MAYA_PY_EXECUTABLE}
    COMMAND "${TEST_INSTALL_PREFIX}/tests/testUsdExportSkeleton"
    TESTENV testUsdExportSkeleton
    ENV
        MAYA_PLUG_IN_PATH=${TEST_INSTALL_PREFIX}/maya/plugin
        MAYA_SCRIPT_PATH=${TEST_INSTALL_PREFIX}/maya/lib/usd/usdMaya/resources
        MAYA_DISABLE_CIP=1
        MAYA_NO_STANDALONE_ATEXIT=1
        MAYA_APP_DIR=<PXR_TEST_DIR>/maya_profile
)

pxr_register_test(testUsdExportStripNamespaces
    CUSTOM_PYTHON ${MAYA_PY_EXECUTABLE}
    COMMAND "${TEST_INSTALL_PREFIX}/tests/testUsdExportStripNamespaces"
    TESTENV testUsdExportStripNamespaces
    ENV
        MAYA_PLUG_IN_PATH=${TEST_INSTALL_PREFIX}/maya/plugin
        MAYA_SCRIPT_PATH=${TEST_INSTALL_PREFIX}/maya/lib/usd/usdMaya/resources
        MAYA_DISABLE_CIP=1
        MAYA_NO_STANDALONE_ATEXIT=1
        MAYA_APP_DIR=<PXR_TEST_DIR>/maya_profile
)

pxr_install_test_dir(
    SRC testenv/UsdExportUVSetsTest
    DEST testUsdExportUVSets
)
pxr_register_test(testUsdExportUVSets
    CUSTOM_PYTHON ${MAYA_PY_EXECUTABLE}
    COMMAND "${TEST_INSTALL_PREFIX}/tests/testUsdExportUVSets"
    TESTENV testUsdExportUVSets
    ENV
        PIXMAYA_WRITE_UV_AS_FLOAT2=0
        MAYA_PLUG_IN_PATH=${TEST_INSTALL_PREFIX}/maya/plugin
        MAYA_SCRIPT_PATH=${TEST_INSTALL_PREFIX}/maya/lib/usd/usdMaya/resources
        MAYA_DISABLE_CIP=1
        MAYA_NO_STANDALONE_ATEXIT=1
        MAYA_APP_DIR=<PXR_TEST_DIR>/maya_profile
)

pxr_install_test_dir(
    SRC testenv/UsdExportUVSetsFloatTest
    DEST testUsdExportUVSetsFloat
)
pxr_register_test(testUsdExportUVSetsFloat
    CUSTOM_PYTHON ${MAYA_PY_EXECUTABLE}
    COMMAND "${TEST_INSTALL_PREFIX}/tests/testUsdExportUVSets"
    TESTENV testUsdExportUVSetsFloat
    ENV
        PIXMAYA_WRITE_UV_AS_FLOAT2=1
        MAYA_PLUG_IN_PATH=${TEST_INSTALL_PREFIX}/maya/plugin
        MAYA_SCRIPT_PATH=${TEST_INSTALL_PREFIX}/maya/lib/usd/usdMaya/resources
        MAYA_DISABLE_CIP=1
        MAYA_NO_STANDALONE_ATEXIT=1
        MAYA_APP_DIR=<PXR_TEST_DIR>/maya_profile
)

pxr_install_test_dir(
    SRC testenv/UsdExportVisibilityDefaultTest
    DEST testUsdExportVisibilityDefault
)
pxr_register_test(testUsdExportVisibilityDefault
    CUSTOM_PYTHON ${MAYA_PY_EXECUTABLE}
    COMMAND "${TEST_INSTALL_PREFIX}/tests/testUsdExportVisibilityDefault"
    TESTENV testUsdExportVisibilityDefault
    ENV
        PIXMAYA_WRITE_UV_AS_FLOAT2=1
        MAYA_PLUG_IN_PATH=${TEST_INSTALL_PREFIX}/maya/plugin
        MAYA_SCRIPT_PATH=${TEST_INSTALL_PREFIX}/maya/lib/usd/usdMaya/resources
        MAYA_DISABLE_CIP=1
        MAYA_NO_STANDALONE_ATEXIT=1
        MAYA_APP_DIR=<PXR_TEST_DIR>/maya_profile
)

pxr_install_test_dir(
    SRC testenv/UsdImportAsAssemblies
    DEST testUsdImportAsAssemblies
)
pxr_register_test(testUsdImportAsAssemblies
    CUSTOM_PYTHON ${MAYA_PY_EXECUTABLE}
    COMMAND "${TEST_INSTALL_PREFIX}/tests/testUsdImportAsAssemblies"
    TESTENV testUsdImportAsAssemblies
    ENV
        MAYA_PLUG_IN_PATH=${TEST_INSTALL_PREFIX}/maya/plugin
        MAYA_SCRIPT_PATH=${TEST_INSTALL_PREFIX}/maya/lib/usd/usdMaya/resources
        MAYA_DISABLE_CIP=1
        MAYA_NO_STANDALONE_ATEXIT=1
        MAYA_APP_DIR=<PXR_TEST_DIR>/maya_profile
)

pxr_install_test_dir(
    SRC testenv/UsdImportCameraTest
    DEST testUsdImportCamera
)
pxr_register_test(testUsdImportCamera
    CUSTOM_PYTHON ${MAYA_PY_EXECUTABLE}
    COMMAND "${TEST_INSTALL_PREFIX}/tests/testUsdImportCamera"
    TESTENV testUsdImportCamera
    ENV
        MAYA_PLUG_IN_PATH=${TEST_INSTALL_PREFIX}/maya/plugin
        MAYA_SCRIPT_PATH=${TEST_INSTALL_PREFIX}/maya/lib/usd/usdMaya/resources
        MAYA_DISABLE_CIP=1
        MAYA_NO_STANDALONE_ATEXIT=1
        MAYA_APP_DIR=<PXR_TEST_DIR>/maya_profile
)

pxr_install_test_dir(
    SRC testenv/UsdImportColorSetsTest
    DEST testUsdImportColorSets
)
pxr_register_test(testUsdImportColorSets
    CUSTOM_PYTHON ${MAYA_PY_EXECUTABLE}
    COMMAND "${TEST_INSTALL_PREFIX}/tests/testUsdImportColorSets"
    TESTENV testUsdImportColorSets
    ENV
        MAYA_PLUG_IN_PATH=${TEST_INSTALL_PREFIX}/maya/plugin
        MAYA_SCRIPT_PATH=${TEST_INSTALL_PREFIX}/maya/lib/usd/usdMaya/resources
        MAYA_DISABLE_CIP=1
        MAYA_NO_STANDALONE_ATEXIT=1
        MAYA_APP_DIR=<PXR_TEST_DIR>/maya_profile
)

pxr_install_test_dir(
    SRC testenv/UsdImportFrameRangeTest
    DEST testUsdImportFrameRange
)
pxr_register_test(testUsdImportFrameRange
    CUSTOM_PYTHON ${MAYA_PY_EXECUTABLE}
    COMMAND "${TEST_INSTALL_PREFIX}/tests/testUsdImportFrameRange"
    TESTENV testUsdImportFrameRange
    ENV
        MAYA_PLUG_IN_PATH=${TEST_INSTALL_PREFIX}/maya/plugin
        MAYA_SCRIPT_PATH=${TEST_INSTALL_PREFIX}/maya/lib/usd/usdMaya/resources
        MAYA_DISABLE_CIP=1
        MAYA_NO_STANDALONE_ATEXIT=1
        MAYA_APP_DIR=<PXR_TEST_DIR>/maya_profile
)

pxr_install_test_dir(
    SRC testenv/UsdImportMeshTest
    DEST testUsdImportMesh
)
pxr_register_test(testUsdImportMesh
    CUSTOM_PYTHON ${MAYA_PY_EXECUTABLE}
    COMMAND "${TEST_INSTALL_PREFIX}/tests/testUsdImportMesh"
    TESTENV testUsdImportMesh
    ENV
        MAYA_PLUG_IN_PATH=${TEST_INSTALL_PREFIX}/maya/plugin
        MAYA_SCRIPT_PATH=${TEST_INSTALL_PREFIX}/maya/lib/usd/usdMaya/resources
        MAYA_DISABLE_CIP=1
        MAYA_NO_STANDALONE_ATEXIT=1
        MAYA_APP_DIR=<PXR_TEST_DIR>/maya_profile
)

pxr_install_test_dir(
    SRC testenv/UsdImportNestedAssemblyAnimationTest
    DEST testUsdImportNestedAssemblyAnimation
)
pxr_register_test(testUsdImportNestedAssemblyAnimation
    CUSTOM_PYTHON ${MAYA_PY_EXECUTABLE}
    COMMAND "${TEST_INSTALL_PREFIX}/tests/testUsdImportNestedAssemblyAnimation"
    TESTENV testUsdImportNestedAssemblyAnimation
    ENV
        MAYA_PLUG_IN_PATH=${TEST_INSTALL_PREFIX}/maya/plugin
        MAYA_SCRIPT_PATH=${TEST_INSTALL_PREFIX}/maya/lib/usd/usdMaya/resources
        MAYA_DISABLE_CIP=1
        MAYA_NO_STANDALONE_ATEXIT=1
        MAYA_APP_DIR=<PXR_TEST_DIR>/maya_profile
)

# XXX: This test is disabled by default since it requires the RenderMan for
# Maya plugin.
# pxr_install_test_dir(
#     SRC testenv/UsdImportRfMLightTest
#     DEST testUsdImportRfMLight
# )
# pxr_register_test(testUsdImportRfMLight
#     CUSTOM_PYTHON ${MAYA_PY_EXECUTABLE}
#     COMMAND "${TEST_INSTALL_PREFIX}/tests/testUsdImportRfMLight"
#     TESTENV testUsdImportRfMLight
#     ENV
#         MAYA_PLUG_IN_PATH=${TEST_INSTALL_PREFIX}/maya/plugin
#         MAYA_SCRIPT_PATH=${TEST_INSTALL_PREFIX}/maya/lib/usd/usdMaya/resources
#         MAYA_DISABLE_CIP=1
#         MAYA_NO_STANDALONE_ATEXIT=1
#         MAYA_APP_DIR=<PXR_TEST_DIR>/maya_profile
# )

pxr_install_test_dir(
    SRC testenv/UsdImportSessionLayerTest
    DEST testUsdImportSessionLayer
)
pxr_register_test(testUsdImportSessionLayer
    CUSTOM_PYTHON ${MAYA_PY_EXECUTABLE}
    COMMAND "${TEST_INSTALL_PREFIX}/tests/testUsdImportSessionLayer"
    TESTENV testUsdImportSessionLayer
    ENV
        MAYA_PLUG_IN_PATH=${TEST_INSTALL_PREFIX}/maya/plugin
        MAYA_SCRIPT_PATH=${TEST_INSTALL_PREFIX}/maya/lib/usd/usdMaya/resources
        MAYA_DISABLE_CIP=1
        MAYA_NO_STANDALONE_ATEXIT=1
        MAYA_APP_DIR=<PXR_TEST_DIR>/maya_profile
)

pxr_install_test_dir(
    SRC testenv/UsdImportShadingModeDisplayColor
    DEST testUsdImportShadingModeDisplayColor
)
pxr_register_test(testUsdImportShadingModeDisplayColor
    CUSTOM_PYTHON ${MAYA_PY_EXECUTABLE}
    COMMAND "${TEST_INSTALL_PREFIX}/tests/testUsdImportShadingModeDisplayColor"
    TESTENV testUsdImportShadingModeDisplayColor
    ENV
        MAYA_PLUG_IN_PATH=${TEST_INSTALL_PREFIX}/maya/plugin
        MAYA_SCRIPT_PATH=${TEST_INSTALL_PREFIX}/maya/lib/usd/usdMaya/resources
        MAYA_DISABLE_CIP=1
        MAYA_NO_STANDALONE_ATEXIT=1
        MAYA_APP_DIR=<PXR_TEST_DIR>/maya_profile
)

pxr_install_test_dir(
    SRC testenv/UsdImportShadingModePxrRis
    DEST testUsdImportShadingModePxrRis
)
pxr_register_test(testUsdImportShadingModePxrRis
    CUSTOM_PYTHON ${MAYA_PY_EXECUTABLE}
    COMMAND "${TEST_INSTALL_PREFIX}/tests/testUsdImportShadingModePxrRis"
    TESTENV testUsdImportShadingModePxrRis
    ENV
        MAYA_PLUG_IN_PATH=${TEST_INSTALL_PREFIX}/maya/plugin
        MAYA_SCRIPT_PATH=${TEST_INSTALL_PREFIX}/maya/lib/usd/usdMaya/resources
        MAYA_DISABLE_CIP=1
        MAYA_NO_STANDALONE_ATEXIT=1
        MAYA_APP_DIR=<PXR_TEST_DIR>/maya_profile
)

pxr_install_test_dir(
    SRC testenv/UsdImportSkeleton
    DEST testUsdImportSkeleton
)
pxr_register_test(testUsdImportSkeleton
    CUSTOM_PYTHON ${MAYA_PY_EXECUTABLE}
    COMMAND "${TEST_INSTALL_PREFIX}/tests/testUsdImportSkeleton"
    TESTENV testUsdImportSkeleton
    ENV
        MAYA_PLUG_IN_PATH=${TEST_INSTALL_PREFIX}/maya/plugin
        MAYA_SCRIPT_PATH=${TEST_INSTALL_PREFIX}/maya/lib/usd/usdMaya/resources
        MAYA_DISABLE_CIP=1
        MAYA_NO_STANDALONE_ATEXIT=1
        MAYA_APP_DIR=<PXR_TEST_DIR>/maya_profile
)

pxr_install_test_dir(
    SRC testenv/UsdTranslateTypelessDefs
    DEST testUsdTranslateTypelessDefs
)
pxr_register_test(testUsdTranslateTypelessDefs
    CUSTOM_PYTHON ${MAYA_PY_EXECUTABLE}
    COMMAND "${TEST_INSTALL_PREFIX}/tests/testUsdTranslateTypelessDefs"
    TESTENV testUsdTranslateTypelessDefs
    ENV
        MAYA_PLUG_IN_PATH=${TEST_INSTALL_PREFIX}/maya/plugin
        MAYA_SCRIPT_PATH=${TEST_INSTALL_PREFIX}/maya/lib/usd/usdMaya/resources
        MAYA_DISABLE_CIP=1
        MAYA_NO_STANDALONE_ATEXIT=1
        MAYA_APP_DIR=<PXR_TEST_DIR>/maya_profile
)

pxr_install_test_dir(
    SRC testenv/UsdImportUVSetsTest
    DEST testUsdImportUVSets
)
pxr_register_test(testUsdImportUVSets
    CUSTOM_PYTHON ${MAYA_PY_EXECUTABLE}
    COMMAND "${TEST_INSTALL_PREFIX}/tests/testUsdImportUVSets"
    TESTENV testUsdImportUVSets
    ENV
        PIXMAYA_READ_FLOAT2_AS_UV=0
        MAYA_PLUG_IN_PATH=${TEST_INSTALL_PREFIX}/maya/plugin
        MAYA_SCRIPT_PATH=${TEST_INSTALL_PREFIX}/maya/lib/usd/usdMaya/resources
        MAYA_DISABLE_CIP=1
        MAYA_NO_STANDALONE_ATEXIT=1
        MAYA_APP_DIR=<PXR_TEST_DIR>/maya_profile
)

pxr_install_test_dir(
    SRC testenv/UsdImportUVSetsFloatTest
    DEST testUsdImportUVSetsFloat
)
pxr_register_test(testUsdImportUVSetsFloat
    CUSTOM_PYTHON ${MAYA_PY_EXECUTABLE}
    COMMAND "${TEST_INSTALL_PREFIX}/tests/testUsdImportUVSets"
    TESTENV testUsdImportUVSetsFloat
    ENV
        PIXMAYA_READ_FLOAT2_AS_UV=1
        MAYA_PLUG_IN_PATH=${TEST_INSTALL_PREFIX}/maya/plugin
        MAYA_SCRIPT_PATH=${TEST_INSTALL_PREFIX}/maya/lib/usd/usdMaya/resources
        MAYA_DISABLE_CIP=1
        MAYA_NO_STANDALONE_ATEXIT=1
        MAYA_APP_DIR=<PXR_TEST_DIR>/maya_profile
)

pxr_install_test_dir(
    SRC testenv/UsdImportXformsTest
    DEST testUsdImportXforms
)
pxr_register_test(testUsdImportXforms
    CUSTOM_PYTHON ${MAYA_PY_EXECUTABLE}
    COMMAND "${TEST_INSTALL_PREFIX}/tests/testUsdImportXforms"
    TESTENV testUsdImportXforms
    ENV
        MAYA_PLUG_IN_PATH=${TEST_INSTALL_PREFIX}/maya/plugin
        MAYA_SCRIPT_PATH=${TEST_INSTALL_PREFIX}/maya/lib/usd/usdMaya/resources
        MAYA_DISABLE_CIP=1
        MAYA_NO_STANDALONE_ATEXIT=1
        MAYA_APP_DIR=<PXR_TEST_DIR>/maya_profile
)

pxr_register_test(testUsdMayaAdaptor
    CUSTOM_PYTHON ${MAYA_PY_EXECUTABLE}
    COMMAND "${CMAKE_INSTALL_PREFIX}/tests/testUsdMayaAdaptor"
    TESTENV testUsdMayaAdaptor
    ENV
        MAYA_PLUG_IN_PATH=${CMAKE_INSTALL_PREFIX}/plugin/pxr/maya/plugin
        MAYA_SCRIPT_PATH=${CMAKE_INSTALL_PREFIX}/plugin/pxr/maya/lib/usd/usdMaya/resources
        MAYA_DISABLE_CIP=1
        MAYA_APP_DIR=<PXR_TEST_DIR>/maya_profile
)

pxr_install_test_dir(
    SRC testenv/UsdMayaAdaptorGeomTest
    DEST testUsdMayaAdaptorGeom
)
pxr_register_test(testUsdMayaAdaptorGeom
    CUSTOM_PYTHON ${MAYA_PY_EXECUTABLE}
    COMMAND "${CMAKE_INSTALL_PREFIX}/tests/testUsdMayaAdaptorGeom"
    TESTENV testUsdMayaAdaptorGeom
    ENV
        MAYA_PLUG_IN_PATH=${CMAKE_INSTALL_PREFIX}/plugin/pxr/maya/plugin
        MAYA_SCRIPT_PATH=${CMAKE_INSTALL_PREFIX}/plugin/pxr/maya/lib/usd/usdMaya/resources
        MAYA_DISABLE_CIP=1
        MAYA_APP_DIR=<PXR_TEST_DIR>/maya_profile
)

pxr_install_test_dir(
    SRC testenv/UsdMayaAdaptorMetadataTest
    DEST testUsdMayaAdaptorMetadata
)
pxr_register_test(testUsdMayaAdaptorMetadata
    CUSTOM_PYTHON ${MAYA_PY_EXECUTABLE}
    COMMAND "${CMAKE_INSTALL_PREFIX}/tests/testUsdMayaAdaptorMetadata"
    TESTENV testUsdMayaAdaptorMetadata
    ENV
        MAYA_PLUG_IN_PATH=${CMAKE_INSTALL_PREFIX}/plugin/pxr/maya/plugin
        MAYA_SCRIPT_PATH=${CMAKE_INSTALL_PREFIX}/plugin/pxr/maya/lib/usd/usdMaya/resources
        MAYA_DISABLE_CIP=1
        MAYA_APP_DIR=<PXR_TEST_DIR>/maya_profile
)

pxr_install_test_dir(
    SRC testenv/UsdMayaAppDirTest
    DEST testUsdMayaAppDir
)
pxr_register_test(testUsdMayaAppDir
    CUSTOM_PYTHON ${MAYA_PY_EXECUTABLE}
    COMMAND "${TEST_INSTALL_PREFIX}/tests/testUsdMayaAppDir"
    TESTENV testUsdMayaAppDir
    ENV
        MAYA_PLUG_IN_PATH=${TEST_INSTALL_PREFIX}/maya/plugin
        MAYA_SCRIPT_PATH=${TEST_INSTALL_PREFIX}/maya/lib/usd/usdMaya/resources
        MAYA_DISABLE_CIP=1
        MAYA_NO_STANDALONE_ATEXIT=1
        MAYA_APP_DIR=<PXR_TEST_DIR>/maya_profile
)

pxr_register_test(testUsdMayaBlockSceneModificationContext
    CUSTOM_PYTHON ${MAYA_PY_EXECUTABLE}
    COMMAND "${TEST_INSTALL_PREFIX}/tests/testUsdMayaBlockSceneModificationContext"
    ENV
        MAYA_PLUG_IN_PATH=${TEST_INSTALL_PREFIX}/maya/plugin
        MAYA_SCRIPT_PATH=${TEST_INSTALL_PREFIX}/maya/lib/usd/usdMaya/resources
        MAYA_DISABLE_CIP=1
        MAYA_NO_STANDALONE_ATEXIT=1
        MAYA_APP_DIR=<PXR_TEST_DIR>/maya_profile
)

pxr_register_test(testUsdMayaDiagnosticDelegate
    CUSTOM_PYTHON ${MAYA_PY_EXECUTABLE}
    COMMAND "${TEST_INSTALL_PREFIX}/tests/testUsdMayaDiagnosticDelegate"
    ENV
        MAYA_PLUG_IN_PATH=${TEST_INSTALL_PREFIX}/maya/plugin
        MAYA_SCRIPT_PATH=${TEST_INSTALL_PREFIX}/maya/lib/usd/usdMaya/resources
        MAYA_DISABLE_CIP=1
        MAYA_NO_STANDALONE_ATEXIT=1
        MAYA_APP_DIR=<PXR_TEST_DIR>/maya_profile
)

pxr_install_test_dir(
    SRC testenv/UsdMayaGetVariantSetSelectionsTest
    DEST testUsdMayaGetVariantSetSelections
)
pxr_register_test(testUsdMayaGetVariantSetSelections
    CUSTOM_PYTHON ${MAYA_PY_EXECUTABLE}
    COMMAND "${TEST_INSTALL_PREFIX}/tests/testUsdMayaGetVariantSetSelections"
    TESTENV testUsdMayaGetVariantSetSelections
    ENV
        MAYA_PLUG_IN_PATH=${TEST_INSTALL_PREFIX}/maya/plugin
        MAYA_SCRIPT_PATH=${TEST_INSTALL_PREFIX}/maya/lib/usd/usdMaya/resources
        MAYA_DISABLE_CIP=1
        MAYA_NO_STANDALONE_ATEXIT=1
        MAYA_APP_DIR=<PXR_TEST_DIR>/maya_profile
)

pxr_install_test_dir(
    SRC testenv/UsdMayaModelKindProcessorTest
    DEST testUsdMayaModelKindProcessor
)
pxr_register_test(testUsdMayaModelKindProcessor
    CUSTOM_PYTHON ${MAYA_PY_EXECUTABLE}
    COMMAND "${TEST_INSTALL_PREFIX}/tests/testUsdMayaModelKindProcessor"
    TESTENV testUsdMayaModelKindProcessor
    ENV
        MAYA_PLUG_IN_PATH=${TEST_INSTALL_PREFIX}/maya/plugin
        MAYA_SCRIPT_PATH=${TEST_INSTALL_PREFIX}/maya/lib/usd/usdMaya/resources
        MAYA_DISABLE_CIP=1
        MAYA_NO_STANDALONE_ATEXIT=1
        MAYA_APP_DIR=<PXR_TEST_DIR>/maya_profile
)

pxr_install_test_dir(
    SRC testenv/UsdMayaProxyShape
    DEST testUsdMayaProxyShape
)
pxr_register_test(testUsdMayaProxyShape
    CUSTOM_PYTHON ${MAYA_PY_EXECUTABLE}
    COMMAND "${TEST_INSTALL_PREFIX}/tests/testUsdMayaProxyShape"
    TESTENV testUsdMayaProxyShape
    ENV
        MAYA_PLUG_IN_PATH=${TEST_INSTALL_PREFIX}/maya/plugin
        MAYA_SCRIPT_PATH=${TEST_INSTALL_PREFIX}/maya/lib/usd/usdMaya/resources
        MAYA_DISABLE_CIP=1
        MAYA_NO_STANDALONE_ATEXIT=1
        MAYA_APP_DIR=<PXR_TEST_DIR>/maya_profile
)

pxr_register_test(testUsdMayaReadWriteUtils
    CUSTOM_PYTHON ${MAYA_PY_EXECUTABLE}
    COMMAND "${CMAKE_INSTALL_PREFIX}/tests/testUsdMayaReadWriteUtils"
    TESTENV testUsdMayaReadWriteUtils
    ENV
        MAYA_PLUG_IN_PATH=${CMAKE_INSTALL_PREFIX}/plugin/pxr/maya/plugin
        MAYA_SCRIPT_PATH=${CMAKE_INSTALL_PREFIX}/plugin/pxr/maya/lib/usd/usdMaya/resources
        MAYA_DISABLE_CIP=1
        MAYA_APP_DIR=<PXR_TEST_DIR>/maya_profile
)

pxr_install_test_dir(
    SRC testenv/UsdMayaReferenceAssemblyEdits
    DEST testUsdMayaReferenceAssemblyEdits
)
pxr_register_test(testUsdMayaReferenceAssemblyEdits
    CUSTOM_PYTHON ${MAYA_PY_EXECUTABLE}
    COMMAND "${TEST_INSTALL_PREFIX}/tests/testUsdMayaReferenceAssemblyEdits"
    TESTENV testUsdMayaReferenceAssemblyEdits
    ENV
        MAYA_PLUG_IN_PATH=${TEST_INSTALL_PREFIX}/maya/plugin
        MAYA_SCRIPT_PATH=${TEST_INSTALL_PREFIX}/maya/lib/usd/usdMaya/resources
        MAYA_DISABLE_CIP=1
        MAYA_NO_STANDALONE_ATEXIT=1
        MAYA_APP_DIR=<PXR_TEST_DIR>/maya_profile
)

pxr_install_test_dir(
    SRC testenv/UsdMayaUserExportedAttributesTest
    DEST testUsdMayaUserExportedAttributes
)
pxr_register_test(testUsdMayaUserExportedAttributes
    CUSTOM_PYTHON ${MAYA_PY_EXECUTABLE}
    COMMAND "${TEST_INSTALL_PREFIX}/tests/testUsdMayaUserExportedAttributes"
    TESTENV testUsdMayaUserExportedAttributes
    ENV
        MAYA_PLUG_IN_PATH=${TEST_INSTALL_PREFIX}/maya/plugin
        MAYA_SCRIPT_PATH=${TEST_INSTALL_PREFIX}/maya/lib/usd/usdMaya/resources
        MAYA_DISABLE_CIP=1
        MAYA_NO_STANDALONE_ATEXIT=1
        MAYA_APP_DIR=<PXR_TEST_DIR>/maya_profile
)

pxr_install_test_dir(
<<<<<<< HEAD
=======
    SRC testenv/UsdMayaAdaptorGeomTest
    DEST testUsdMayaAdaptorGeom
)
pxr_register_test(testUsdMayaAdaptorGeom
    CUSTOM_PYTHON ${MAYA_PY_EXECUTABLE}
    COMMAND "${TEST_INSTALL_PREFIX}/tests/testUsdMayaAdaptorGeom"
    TESTENV testUsdMayaAdaptorGeom
    ENV
        MAYA_PLUG_IN_PATH=${TEST_INSTALL_PREFIX}/maya/plugin
        MAYA_SCRIPT_PATH=${TEST_INSTALL_PREFIX}/maya/lib/usd/usdMaya/resources
        MAYA_DISABLE_CIP=1
        MAYA_NO_STANDALONE_ATEXIT=1
        MAYA_APP_DIR=<PXR_TEST_DIR>/maya_profile
)

pxr_install_test_dir(
    SRC testenv/UsdMayaAdaptorMetadataTest
    DEST testUsdMayaAdaptorMetadata
)
pxr_register_test(testUsdMayaAdaptorMetadata
    CUSTOM_PYTHON ${MAYA_PY_EXECUTABLE}
    COMMAND "${TEST_INSTALL_PREFIX}/tests/testUsdMayaAdaptorMetadata"
    TESTENV testUsdMayaAdaptorMetadata
    ENV
        MAYA_PLUG_IN_PATH=${TEST_INSTALL_PREFIX}/maya/plugin
        MAYA_SCRIPT_PATH=${TEST_INSTALL_PREFIX}/maya/lib/usd/usdMaya/resources
        MAYA_DISABLE_CIP=1
        MAYA_NO_STANDALONE_ATEXIT=1
        MAYA_APP_DIR=<PXR_TEST_DIR>/maya_profile
)

pxr_install_test_dir(
>>>>>>> b5d4d6ce
    SRC testenv/UsdReferenceAssemblyChangeRepresentationsTest
    DEST testUsdReferenceAssemblyChangeRepresentations
)
pxr_register_test(testUsdReferenceAssemblyChangeRepresentations
    CUSTOM_PYTHON ${MAYA_PY_EXECUTABLE}
    COMMAND "${TEST_INSTALL_PREFIX}/tests/testUsdReferenceAssemblyChangeRepresentations"
    TESTENV testUsdReferenceAssemblyChangeRepresentations
    ENV
        MAYA_PLUG_IN_PATH=${TEST_INSTALL_PREFIX}/maya/plugin
        MAYA_SCRIPT_PATH=${TEST_INSTALL_PREFIX}/maya/lib/usd/usdMaya/resources
        MAYA_DISABLE_CIP=1
        MAYA_NO_STANDALONE_ATEXIT=1
        MAYA_APP_DIR=<PXR_TEST_DIR>/maya_profile
)

pxr_install_test_dir(
    SRC testenv/UsdReferenceAssemblySelectionTest
    DEST testUsdReferenceAssemblySelection
)
pxr_register_test(testUsdReferenceAssemblySelection
    CUSTOM_PYTHON ${MAYA_PY_EXECUTABLE}
    COMMAND "${TEST_INSTALL_PREFIX}/tests/testUsdReferenceAssemblySelection"
    TESTENV testUsdReferenceAssemblySelection
    ENV
        MAYA_PLUG_IN_PATH=${TEST_INSTALL_PREFIX}/maya/plugin
        MAYA_SCRIPT_PATH=${TEST_INSTALL_PREFIX}/maya/lib/usd/usdMaya/resources
        MAYA_DISABLE_CIP=1
        MAYA_NO_STANDALONE_ATEXIT=1
        MAYA_APP_DIR=<PXR_TEST_DIR>/maya_profile
)

pxr_register_test(testUsdMayaXformStack
    CUSTOM_PYTHON ${MAYA_PY_EXECUTABLE}
    COMMAND "${TEST_INSTALL_PREFIX}/tests/testUsdMayaXformStack"
    TESTENV testUsdMayaXformStack
    ENV
        MAYA_PLUG_IN_PATH=${TEST_INSTALL_PREFIX}/maya/plugin
        MAYA_SCRIPT_PATH=${TEST_INSTALL_PREFIX}/maya/lib/usd/usdMaya/resources
        MAYA_DISABLE_CIP=1
        MAYA_NO_STANDALONE_ATEXIT=1
        MAYA_APP_DIR=<PXR_TEST_DIR>/maya_profile
)<|MERGE_RESOLUTION|>--- conflicted
+++ resolved
@@ -999,12 +999,13 @@
 
 pxr_register_test(testUsdMayaAdaptor
     CUSTOM_PYTHON ${MAYA_PY_EXECUTABLE}
-    COMMAND "${CMAKE_INSTALL_PREFIX}/tests/testUsdMayaAdaptor"
+    COMMAND "${TEST_INSTALL_PREFIX}/tests/testUsdMayaAdaptor"
     TESTENV testUsdMayaAdaptor
     ENV
-        MAYA_PLUG_IN_PATH=${CMAKE_INSTALL_PREFIX}/plugin/pxr/maya/plugin
-        MAYA_SCRIPT_PATH=${CMAKE_INSTALL_PREFIX}/plugin/pxr/maya/lib/usd/usdMaya/resources
-        MAYA_DISABLE_CIP=1
+        MAYA_PLUG_IN_PATH=${TEST_INSTALL_PREFIX}/maya/plugin
+        MAYA_SCRIPT_PATH=${TEST_INSTALL_PREFIX}/maya/lib/usd/usdMaya/resources
+        MAYA_DISABLE_CIP=1
+        MAYA_NO_STANDALONE_ATEXIT=1
         MAYA_APP_DIR=<PXR_TEST_DIR>/maya_profile
 )
 
@@ -1014,12 +1015,13 @@
 )
 pxr_register_test(testUsdMayaAdaptorGeom
     CUSTOM_PYTHON ${MAYA_PY_EXECUTABLE}
-    COMMAND "${CMAKE_INSTALL_PREFIX}/tests/testUsdMayaAdaptorGeom"
+    COMMAND "${TEST_INSTALL_PREFIX}/tests/testUsdMayaAdaptorGeom"
     TESTENV testUsdMayaAdaptorGeom
     ENV
-        MAYA_PLUG_IN_PATH=${CMAKE_INSTALL_PREFIX}/plugin/pxr/maya/plugin
-        MAYA_SCRIPT_PATH=${CMAKE_INSTALL_PREFIX}/plugin/pxr/maya/lib/usd/usdMaya/resources
-        MAYA_DISABLE_CIP=1
+        MAYA_PLUG_IN_PATH=${TEST_INSTALL_PREFIX}/maya/plugin
+        MAYA_SCRIPT_PATH=${TEST_INSTALL_PREFIX}/maya/lib/usd/usdMaya/resources
+        MAYA_DISABLE_CIP=1
+        MAYA_NO_STANDALONE_ATEXIT=1
         MAYA_APP_DIR=<PXR_TEST_DIR>/maya_profile
 )
 
@@ -1029,12 +1031,13 @@
 )
 pxr_register_test(testUsdMayaAdaptorMetadata
     CUSTOM_PYTHON ${MAYA_PY_EXECUTABLE}
-    COMMAND "${CMAKE_INSTALL_PREFIX}/tests/testUsdMayaAdaptorMetadata"
+    COMMAND "${TEST_INSTALL_PREFIX}/tests/testUsdMayaAdaptorMetadata"
     TESTENV testUsdMayaAdaptorMetadata
     ENV
-        MAYA_PLUG_IN_PATH=${CMAKE_INSTALL_PREFIX}/plugin/pxr/maya/plugin
-        MAYA_SCRIPT_PATH=${CMAKE_INSTALL_PREFIX}/plugin/pxr/maya/lib/usd/usdMaya/resources
-        MAYA_DISABLE_CIP=1
+        MAYA_PLUG_IN_PATH=${TEST_INSTALL_PREFIX}/maya/plugin
+        MAYA_SCRIPT_PATH=${TEST_INSTALL_PREFIX}/maya/lib/usd/usdMaya/resources
+        MAYA_DISABLE_CIP=1
+        MAYA_NO_STANDALONE_ATEXIT=1
         MAYA_APP_DIR=<PXR_TEST_DIR>/maya_profile
 )
 
@@ -1126,12 +1129,13 @@
 
 pxr_register_test(testUsdMayaReadWriteUtils
     CUSTOM_PYTHON ${MAYA_PY_EXECUTABLE}
-    COMMAND "${CMAKE_INSTALL_PREFIX}/tests/testUsdMayaReadWriteUtils"
+    COMMAND "${TEST_INSTALL_PREFIX}/tests/testUsdMayaReadWriteUtils"
     TESTENV testUsdMayaReadWriteUtils
     ENV
-        MAYA_PLUG_IN_PATH=${CMAKE_INSTALL_PREFIX}/plugin/pxr/maya/plugin
-        MAYA_SCRIPT_PATH=${CMAKE_INSTALL_PREFIX}/plugin/pxr/maya/lib/usd/usdMaya/resources
-        MAYA_DISABLE_CIP=1
+        MAYA_PLUG_IN_PATH=${TEST_INSTALL_PREFIX}/maya/plugin
+        MAYA_SCRIPT_PATH=${TEST_INSTALL_PREFIX}/maya/lib/usd/usdMaya/resources
+        MAYA_DISABLE_CIP=1
+        MAYA_NO_STANDALONE_ATEXIT=1
         MAYA_APP_DIR=<PXR_TEST_DIR>/maya_profile
 )
 
@@ -1168,41 +1172,6 @@
 )
 
 pxr_install_test_dir(
-<<<<<<< HEAD
-=======
-    SRC testenv/UsdMayaAdaptorGeomTest
-    DEST testUsdMayaAdaptorGeom
-)
-pxr_register_test(testUsdMayaAdaptorGeom
-    CUSTOM_PYTHON ${MAYA_PY_EXECUTABLE}
-    COMMAND "${TEST_INSTALL_PREFIX}/tests/testUsdMayaAdaptorGeom"
-    TESTENV testUsdMayaAdaptorGeom
-    ENV
-        MAYA_PLUG_IN_PATH=${TEST_INSTALL_PREFIX}/maya/plugin
-        MAYA_SCRIPT_PATH=${TEST_INSTALL_PREFIX}/maya/lib/usd/usdMaya/resources
-        MAYA_DISABLE_CIP=1
-        MAYA_NO_STANDALONE_ATEXIT=1
-        MAYA_APP_DIR=<PXR_TEST_DIR>/maya_profile
-)
-
-pxr_install_test_dir(
-    SRC testenv/UsdMayaAdaptorMetadataTest
-    DEST testUsdMayaAdaptorMetadata
-)
-pxr_register_test(testUsdMayaAdaptorMetadata
-    CUSTOM_PYTHON ${MAYA_PY_EXECUTABLE}
-    COMMAND "${TEST_INSTALL_PREFIX}/tests/testUsdMayaAdaptorMetadata"
-    TESTENV testUsdMayaAdaptorMetadata
-    ENV
-        MAYA_PLUG_IN_PATH=${TEST_INSTALL_PREFIX}/maya/plugin
-        MAYA_SCRIPT_PATH=${TEST_INSTALL_PREFIX}/maya/lib/usd/usdMaya/resources
-        MAYA_DISABLE_CIP=1
-        MAYA_NO_STANDALONE_ATEXIT=1
-        MAYA_APP_DIR=<PXR_TEST_DIR>/maya_profile
-)
-
-pxr_install_test_dir(
->>>>>>> b5d4d6ce
     SRC testenv/UsdReferenceAssemblyChangeRepresentationsTest
     DEST testUsdReferenceAssemblyChangeRepresentations
 )

--- conflicted
+++ resolved
@@ -1,6 +1,3 @@
-<<<<<<< HEAD
-import os
-=======
 #!/usr/bin/env python
 
 #
@@ -19,7 +16,7 @@
 # limitations under the License.
 #
 
->>>>>>> e20b066c
+import os
 import unittest
 import tempfile
 

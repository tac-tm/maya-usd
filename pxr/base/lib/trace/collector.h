--- conflicted
+++ resolved
@@ -166,7 +166,7 @@
         return _EndEvent(key, Category::GetId());
     }
 
-    /// Record an end event with \a key at a specified time iif \p Category is
+    /// Record an end event with \a key at a specified time if \p Category is
     /// enabled.
     /// This version of the method allows the passing of a specific number of
     /// elapsed milliseconds, \a ms, to use for this event.
@@ -220,16 +220,9 @@
         static_assert( sizeof...(Args) %2 == 0, 
             "Data arguments must come in pairs");
 
-<<<<<<< HEAD
-        // Explcicitly cast to TraceCategoryId so overload resolution choose the
+        // Explicitly cast to TraceCategoryId so overload resolution choose the
         // version with a category arguement.
         BeginScope<DefaultCategory>(key, 
-=======
-        // Explicitly cast to TraceCategoryId so overload resolution choose the
-        // version with a category argument.
-        BeginScope(key, 
-            static_cast<TraceCategoryId>(TraceCategory::Default),
->>>>>>> 74858db4
             std::forward<Args>(args)...);
     }
 

--- conflicted
+++ resolved
@@ -127,7 +127,6 @@
     auto primPath = prim.GetPath();
     auto defaultPrimPath = _stage->GetDefaultPrim().GetPath();
 
-<<<<<<< HEAD
     // handle unique name for _newName
     TfToken::HashSet childrenNames;
     for (auto child : prim.GetParent().GetChildren()){
@@ -136,13 +135,12 @@
     if (childrenNames.find(TfToken(_newName)) != childrenNames.end()){
         _newName = uniqueName(childrenNames, _newName);
     }
-=======
+
     // all special characters are replaced with `_`
     const std::string specialChars{"~!@#$%^&*()-=+,.?`':{}|<>[]/"};
     std::replace_if(_newName.begin(), _newName.end(), [&](auto c){
         return std::string::npos != specialChars.find(c);
     }, '_');
->>>>>>> 2492d0e6
 
     // set prim's name
     // XXX: SetName successfuly returns true but when you examine the _prim.GetName()

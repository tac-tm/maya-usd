--- conflicted
+++ resolved
@@ -72,14 +72,12 @@
     MAYAUSD_CORE_PUBLIC
     void exportReferenceMesh(UsdGeomMesh& primSchema, MObject obj);
 
-<<<<<<< HEAD
     MAYAUSD_CORE_PUBLIC
-    void assignSubDivTagsToUSDPrim(MFnMesh&, UsdGeomMesh&, UsdUtilsSparseValueWriter&);
+    void assignSubDivTagsToUSDPrim(MFnMesh& meshFn, 
+                                   UsdGeomMesh& primSchema, 
+                                   UsdUtilsSparseValueWriter& valueWriter);
 
-} // namespace UsdMayaMeshUtil
-=======
 } // namespace UsdMayaMeshWriteUtils
->>>>>>> 25a5c208
 
 PXR_NAMESPACE_CLOSE_SCOPE
 

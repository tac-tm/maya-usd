<<<<<<< HEAD
add_subdirectory(translators)

if(Qt5_FOUND)
    add_subdirectory(ui)
endif()
=======
if(BUILD_HDMAYA)
    add_subdirectory(hdMaya)
endif()

add_subdirectory(translators)
>>>>>>> 4f9f109b
<|MERGE_RESOLUTION|>--- conflicted
+++ resolved
@@ -1,13 +1,9 @@
-<<<<<<< HEAD
-add_subdirectory(translators)
-
-if(Qt5_FOUND)
-    add_subdirectory(ui)
-endif()
-=======
 if(BUILD_HDMAYA)
     add_subdirectory(hdMaya)
 endif()
 
 add_subdirectory(translators)
->>>>>>> 4f9f109b
+
+if(Qt5_FOUND)
+    add_subdirectory(ui)
+endif()
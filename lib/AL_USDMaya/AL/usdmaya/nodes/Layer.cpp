//
// Copyright 2017 Animal Logic
//
// Licensed under the Apache License, Version 2.0 (the "License");
// you may not use this file except in compliance with the License.//
// You may obtain a copy of the License at
//
//     http://www.apache.org/licenses/LICENSE-2.0
//
// Unless required by applicable law or agreed to in writing, software
// distributed under the License is distributed on an "AS IS" BASIS,
// WITHOUT WARRANTIES OR CONDITIONS OF ANY KIND, either express or implied.
// See the License for the specific language governing permissions and
// limitations under the License.
//
#include "AL/usdmaya/TypeIDs.h"
#include "AL/usdmaya/Utils.h"
#include "AL/usdmaya/DebugCodes.h"
#include "AL/usdmaya/nodes/Layer.h"
#include "AL/usdmaya/nodes/ProxyShape.h"

#include "maya/MBoundingBox.h"
#include "maya/MGlobal.h"
#include "maya/MPlugArray.h"
#include "maya/MDGModifier.h"
#include "maya/MFnDependencyNode.h"
#include "maya/MArrayDataBuilder.h"
#include "maya/MArrayDataHandle.h"
#include "maya/MSelectionList.h"

namespace AL {
namespace usdmaya {
namespace nodes {

//----------------------------------------------------------------------------------------------------------------------
AL_MAYA_DEFINE_NODE(Layer, AL_USDMAYA_LAYER, AL_usdmaya);

MObject Layer::m_comment = MObject::kNullObj;
MObject Layer::m_defaultPrim = MObject::kNullObj;
MObject Layer::m_documentation = MObject::kNullObj;
MObject Layer::m_startTime = MObject::kNullObj;
MObject Layer::m_endTime = MObject::kNullObj;
MObject Layer::m_timeCodesPerSecond = MObject::kNullObj;
MObject Layer::m_framePrecision = MObject::kNullObj;
MObject Layer::m_owner = MObject::kNullObj;
MObject Layer::m_sessionOwner = MObject::kNullObj;
MObject Layer::m_permissionToEdit = MObject::kNullObj;
MObject Layer::m_permissionToSave = MObject::kNullObj;

// connection to layers and proxy shapes
MObject Layer::m_subLayers = MObject::kNullObj;
MObject Layer::m_childLayers = MObject::kNullObj;
MObject Layer::m_parentLayer = MObject::kNullObj;
MObject Layer::m_proxyShape = MObject::kNullObj;

// read only identification
MObject Layer::m_displayName = MObject::kNullObj;
MObject Layer::m_realPath = MObject::kNullObj;
MObject Layer::m_fileExtension = MObject::kNullObj;
MObject Layer::m_version = MObject::kNullObj;
MObject Layer::m_repositoryPath = MObject::kNullObj;
MObject Layer::m_assetName = MObject::kNullObj;

// serialisation
MObject Layer::m_nameOnLoad = MObject::kNullObj;
MObject Layer::m_serialized = MObject::kNullObj;
MObject Layer::m_hasBeenEditTarget = MObject::kNullObj;


//----------------------------------------------------------------------------------------------------------------------
<<<<<<< HEAD
MString Layer::toMayaNodeName(std::string name)
{
  for(int i = 0; i < name.size(); ++i)
  {
    const char c = name[i];
    if(c == '.' || c == ' ') name[i] = '_';
  }
  return convert(name);
}

//----------------------------------------------------------------------------------------------------------------------
void Layer::init(ProxyShape* shape, SdfLayerRefPtr handle)
{
  TF_DEBUG(ALUSDMAYA_LAYERS).Msg("Layer::init %s\n", handle->GetIdentifier().c_str());
  m_shape = shape;
  m_handle = handle;

  // If this layer is the current edit target, flag this as true, so that we know to serialize the layer on file save
  if(shape->usdStage()->GetEditTarget().GetLayer() == handle)
  {
    hasBeenEditTargetPlug().setValue(true);
  }
}

//----------------------------------------------------------------------------------------------------------------------
void Layer::postConstructor()
{
  TF_DEBUG(ALUSDMAYA_LAYERS).Msg("Layer::postConstructor\n");

  MObject nodeRef = thisMObject();
  MPlug displayNamePlug(nodeRef, m_displayName);
  displayNamePlug.setLocked(true);
  MPlug realPathPlug(nodeRef, m_realPath);
  realPathPlug.setLocked(true);
  MPlug fileExtensionPlug(nodeRef, m_fileExtension);
  fileExtensionPlug.setLocked(true);
  MPlug versionPlug(nodeRef, m_version);
  versionPlug.setLocked(true);
  MPlug repositoryPathPlug(nodeRef, m_repositoryPath);
  repositoryPathPlug.setLocked(true);
  MPlug assetNamePlug(nodeRef, m_assetName);
  assetNamePlug.setLocked(true);
}

//----------------------------------------------------------------------------------------------------------------------
std::vector<Layer*> Layer::getChildLayers()
{
  TF_DEBUG(ALUSDMAYA_LAYERS).Msg("Layer::getChildLayers\n");
  MPlug plug(thisMObject(), m_childLayers);
  std::vector<Layer*> layers;

  // As of Maya 2017, there looks to be a bug in the API where if you save a file containing a message array attribute
  // that has attribute connections, upon reloading the file, MPlug::numElements() will always return 0.
  // Strangely though, querying the connections via MEL will work.
#if 0
  MFnDependencyNode fn;
  for(uint32_t i = 0, num = plug.numElements(); i < num; ++i)
  {
    MPlugArray plugs;
    MStatus status;
    if(plug.elementByLogicalIndex(i).connectedTo(plugs, true, true, &status) && status)
    {
      if(plugs.length())
      {
        if(plugs[0].node().apiType() == MFn::kPluginDependNode)
        {
          if(fn.setObject(plugs[0].node()))
          {
            if(fn.typeId() == Layer::kTypeId)
            {
              layers.push_back((Layer*)fn.userNode());
            }
            else
            {
              MGlobal::displayError(MString("Invalid connection found on attribute") + plug.elementByLogicalIndex(i).name());
            }
          }
          else
          {
            MGlobal::displayError(MString("Invalid connection found on attribute") + plug.elementByLogicalIndex(i).name());
          }
        }
        else
        {
          MGlobal::displayError(MString("Invalid connection found on attribute") + plug.elementByLogicalIndex(i).name());
        }
      }
    }
  }
#else

  MStringArray result;
  MGlobal::executeCommand(MString("listConnections -s 1 -d 1 \"") + plug.name() + "\"", result);

  MSelectionList sl;
  for(int i = 0; i < result.length(); ++i)
  {
    sl.add(result[i]);
  }

  for(int i = 0; i < sl.length(); ++i)
  {
    MObject object;
    sl.getDependNode(i, object);
    MFnDependencyNode fn(object);
    if(fn.typeId() == Layer::kTypeId)
    {
      layers.push_back((Layer*)fn.userNode());
    }
  }

#endif
  return layers;
}

//----------------------------------------------------------------------------------------------------------------------
std::vector<Layer*> Layer::getSubLayers()
{
  TF_DEBUG(ALUSDMAYA_LAYERS).Msg("Layer::getSubLayers\n");
  MPlug plug(thisMObject(), m_subLayers);
  std::vector<Layer*> layers;

  // As of Maya 2017, there looks to be a bug in the API where if you save a file containing a message array attribute
  // that has attribute connections, upon reloading the file, MPlug::numElements() will always return 0.
  // Strangely though, querying the connections via MEL will work.
#if 0
  MFnDependencyNode fn;
  for(uint32_t i = 0, num = plug.numElements(); i < num; ++i)
  {
    MPlugArray plugs;
    MStatus status;
    if(plug.elementByLogicalIndex(i).connectedTo(plugs, true, true, &status) && status)
    {
      if(plugs.length())
      {
        if(plugs[0].node().apiType() == MFn::kPluginDependNode)
        {
          if(fn.setObject(plugs[0].node()))
          {
            if(fn.typeId() == Layer::kTypeId)
            {
              layers.push_back((Layer*)fn.userNode());
            }
            else
            {
              MGlobal::displayError(MString("Invalid connection found on attribute") + plug.elementByLogicalIndex(i).name());
            }
          }
          else
          {
            MGlobal::displayError(MString("Invalid connection found on attribute") + plug.elementByLogicalIndex(i).name());
          }
        }
        else
        {
          MGlobal::displayError(MString("Invalid connection found on attribute") + plug.elementByLogicalIndex(i).name());
        }
      }
    }
  }
#else
  MStringArray result;
  MGlobal::executeCommand(MString("listConnections -s 1 -d 1 \"") + plug.name() + "\"", result);

  MSelectionList sl;
  for(int i = 0; i < result.length(); ++i)
  {
    sl.add(result[i]);
  }

  for(int i = 0; i < sl.length(); ++i)
  {
    MObject object;
    sl.getDependNode(i, object);
    MFnDependencyNode fn(object);
    if(fn.typeId() == Layer::kTypeId)
    {
      layers.push_back((Layer*)fn.userNode());
    }
  }
#endif
  return layers;
}

//----------------------------------------------------------------------------------------------------------------------
void Layer::buildSubLayers(MDGModifier* pmodifier)
{
  TF_DEBUG(ALUSDMAYA_LAYERS).Msg("Layer::buildSubLayers\n");
  if(m_shape && m_handle)
  {
    MDGModifier modifier;
    if(!pmodifier) pmodifier = &modifier;

    LAYER_HANDLE_CHECK(m_handle);
    SdfSubLayerProxy subLayers = m_handle->GetSubLayerPaths();
    if(subLayers.empty())
      return;

    for(size_t i = 0, num = subLayers.size(); i < num; ++i)
    {
      // grab the layer identifier
      const std::string identifier = subLayers[i];

      // hunt for the actual layer
      SdfLayerHandle subLayerHandle = SdfLayer::Find(identifier);
      if(subLayerHandle)
      {
        // create a new usdLayer node to reference this layer
        MObject subLayerNode = pmodifier->createNode(Layer::kTypeId);

        // get access to the node pointer
        MFnDependencyNode fn(subLayerNode);
        Layer* subLayerPtr = (Layer*)fn.userNode();

        // now initialise the child layers
        subLayerPtr->init(m_shape, subLayerHandle);

        // go and add the sub layer in to this node
        addSubLayer(subLayerPtr, pmodifier);
      }
    }

    if(pmodifier == &modifier) modifier.doIt();
  }
}

//----------------------------------------------------------------------------------------------------------------------
bool Layer::removeSubLayer(Layer* subLayer)
{
  std::vector<Layer*> layers = getSubLayers();
  MPlug plug(thisMObject(), m_subLayers);
  auto it = std::find(layers.begin(), layers.end(), subLayer);
  if(it != layers.end())
  {
    // hopefully this is the last layer in the array?
    const size_t indexToRemove = it - layers.begin();
    if(indexToRemove == (layers.size() - 1))
    {
      MPlug pplug = subLayer->parentLayerPlug();
      MDGModifier mod;
      mod.disconnect(plug.elementByLogicalIndex(indexToRemove), pplug);
      mod.doIt();

      MDataBlock db = forceCache();
      MStatus status;
      MArrayDataBuilder builder(&db, m_subLayers, 0, &status);
      if(!status)
      {
        std::cout << "failed to attach array builder to attribute" << std::endl;
      }

      MArrayDataHandle handle = db.outputArrayValue(m_subLayers);
      handle.set(builder);
      handle.setClean();
    }

    return true;
  }
  return false;
}
//----------------------------------------------------------------------------------------------------------------------

bool Layer::removeChildLayer(Layer* childLayer)
{
  std::vector<Layer*> layers = getChildLayers();
  MPlug childLayerPlug(thisMObject(), m_childLayers);
  auto it = std::find(layers.begin(), layers.end(), childLayer);

  if(it != layers.end())
  {
    const size_t indexToRemove = it - layers.begin();
    MPlug pplug = childLayer->parentLayerPlug();
    MDGModifier mod;
    mod.disconnect(childLayerPlug.elementByLogicalIndex(indexToRemove), pplug);
    mod.doIt();

    MDataBlock db = forceCache();
    MStatus status;
    MArrayDataBuilder builder(&db, m_childLayers, 0, &status);

    MArrayDataHandle handle = db.outputArrayValue(m_childLayers);
    handle.set(builder);
    handle.setClean();
    return true;
  }
  return false;
}

//----------------------------------------------------------------------------------------------------------------------
void Layer::addChildLayer(Layer* childLayer, MDGModifier* modifier)
{
  TF_DEBUG(ALUSDMAYA_LAYERS).Msg("Layer::addChildlLayer\n");
  if(childLayer)
  {
    MPlug plug(thisMObject(), m_childLayers);
    MPlug childLayerParent = childLayer->parentLayerPlug();

    // increase array by one
    uint32_t numElements = plug.numElements();
    plug.setNumElements(numElements + 1);

    // set to child plug
    plug = plug.elementByLogicalIndex(numElements);

    if(modifier)
    {
      modifier->connect(plug, childLayerParent);
    }
    else
    {
      MDGModifier modifier;
      modifier.connect(plug, childLayerParent);
      modifier.doIt();
    }
  }
}

//----------------------------------------------------------------------------------------------------------------------
void Layer::addSubLayer(Layer* subLayer, MDGModifier* pmodifier)
{
  TF_DEBUG(ALUSDMAYA_LAYERS).Msg("Layer::addSubLayer\n");
  if(subLayer)
  {
    MPlug plug(thisMObject(), m_subLayers);
    MPlug subLayerParent = subLayer->parentLayerPlug();

    // increase array by one
    uint32_t numElements = plug.numElements();
    plug.setNumElements(numElements + 1);

    // set to child plug
    plug = plug.elementByLogicalIndex(numElements);

    if(pmodifier)
    {
      pmodifier->connect(plug, subLayerParent);
    }
    else
    {
      MDGModifier modifier;
      modifier.connect(plug, subLayerParent);
      modifier.doIt();
    }
  }
}

//----------------------------------------------------------------------------------------------------------------------
MPlug Layer::parentLayerPlug()
{
  TF_DEBUG(ALUSDMAYA_LAYERS).Msg("Layer::parentLayerPlug\n");

  if(m_parentLayer != MObject::kNullObj)
  {
    return MPlug(thisMObject(), m_parentLayer);
  }
  return MPlug();
}

//----------------------------------------------------------------------------------------------------------------------
Layer* Layer::getParentLayer()
{
  TF_DEBUG(ALUSDMAYA_LAYERS).Msg("Layer::getParentLayer\n");
  MPlug plug = parentLayerPlug();
  MPlugArray connections;
  if(plug.connectedTo(connections, true, true))
  {
    MStatus status;
    MFnDependencyNode fn(connections[0].node(), &status);
    if(status)
    {
      return (Layer*)fn.userNode();
    }
  }
  return 0;
}

//----------------------------------------------------------------------------------------------------------------------
Layer* Layer::findLayer(SdfLayerHandle handle)
{
  LAYER_HANDLE_CHECK(handle);
  TF_DEBUG(ALUSDMAYA_LAYERS).Msg("Layer::findLayer: %s\n", handle->GetIdentifier().c_str());
  LAYER_HANDLE_CHECK(m_handle);
  if(m_handle == handle)
  {
    return this;
  }

  Layer* layer = 0;
  if( (layer = findSubLayer(handle)) )
  {
    return layer;
  }
  else if( (layer = findChildLayer(handle)) )
  {
    return layer;
  }
  return 0;
}
//----------------------------------------------------------------------------------------------------------------------
Layer* Layer::findSubLayer(SdfLayerHandle handle)
{
  LAYER_HANDLE_CHECK(handle);
  TF_DEBUG(ALUSDMAYA_LAYERS).Msg("Layer::findSubLayer: %s\n", handle->GetIdentifier().c_str());
  LAYER_HANDLE_CHECK(m_handle);
  if(m_handle == handle)
  {
    return this;
  }

  std::vector<Layer*> subLayers = getSubLayers();
  for(auto it = subLayers.begin(), end = subLayers.end(); it != end; ++it)
  {
    if(*it)
    {
      Layer* layer = (*it)->findLayer(handle);
      if(layer)
      {
        return layer;
      }
    }
  }

  return 0;
}
//----------------------------------------------------------------------------------------------------------------------
Layer* Layer::findChildLayer(SdfLayerHandle handle)
{
  LAYER_HANDLE_CHECK(handle);
  TF_DEBUG(ALUSDMAYA_LAYERS).Msg("Layer::findChildLayer: %s\n", handle->GetIdentifier().c_str());
  LAYER_HANDLE_CHECK(m_handle);
  if(m_handle == handle)
  {
    return this;
  }

  std::vector<Layer*> childLayers = getChildLayers();
  for(auto it = childLayers.begin(), end = childLayers.end(); it != end; ++it)
  {
    if(*it)
    {
      Layer* layer = (*it)->findLayer(handle);
      if(layer)
      {
        return layer;
      }
    }
  }
  return 0;
}

//----------------------------------------------------------------------------------------------------------------------
=======
>>>>>>> ae2dc624
MStatus Layer::initialise()
{
  TF_DEBUG(ALUSDMAYA_LAYERS).Msg("Layer::initialise\n");
  try
  {
    setNodeType(kTypeName);
    addFrame("USD Layer Info");

    // do not write these nodes to the file. They will be created automagically by the proxy shape
    m_comment = addStringAttr("comment", "cm", kReadable | kWritable);
    m_defaultPrim = addStringAttr("defaultPrim", "dp", kReadable | kWritable);
    m_documentation = addStringAttr("documentation", "docs", kReadable | kWritable);
    m_startTime = addDoubleAttr("startTime", "stc", 0, kReadable | kWritable);
    m_endTime = addDoubleAttr("endTime", "etc", 0, kReadable | kWritable);
    m_timeCodesPerSecond = addDoubleAttr("timeCodesPerSecond", "tcps", 0, kReadable | kWritable);
    m_framePrecision = addInt32Attr("framePrecision", "fp", 0, kReadable | kWritable);
    m_owner = addStringAttr("owner", "own", kReadable | kWritable);
    m_sessionOwner = addStringAttr("sessionOwner", "sho", kReadable | kWritable);
    m_permissionToEdit = addBoolAttr("permissionToEdit", "pte", false, kReadable | kWritable);
    m_permissionToSave = addBoolAttr("permissionToSave", "pts", false, kReadable | kWritable);

    // parent/child relationships
    m_proxyShape = addMessageAttr("proxyShape", "psh", kConnectable | kReadable | kWritable | kHidden | kStorable);
    m_subLayers = addMessageAttr("subLayers", "sl", kConnectable | kReadable | kWritable | kHidden | kArray | kUsesArrayDataBuilder | kStorable);
    m_parentLayer = addMessageAttr("parentLayer", "pl", kConnectable | kReadable | kWritable | kHidden | kStorable);
    m_childLayers = addMessageAttr("childLayer", "cl", kConnectable | kReadable | kWritable | kHidden | kArray | kUsesArrayDataBuilder | kStorable);

    addFrame("USD Layer Identification");
    m_displayName = addStringAttr("displayName", "dn", kReadable | kWritable);
    m_realPath = addStringAttr("realPath", "rp", kReadable | kWritable);
    m_fileExtension = addStringAttr("fileExtension", "fe", kReadable | kWritable);
    m_version = addStringAttr("version", "ver", kWritable | kReadable);
    m_repositoryPath = addStringAttr("repositoryPath", "rpath", kReadable | kWritable);
    m_assetName = addStringAttr("assetName", "an", kReadable | kWritable);

    // add attributes to store the serialisation info
    m_serialized = addStringAttr("serialised", "szd", kReadable | kWritable | kStorable | kHidden);
    m_nameOnLoad = addStringAttr("nameOnLoad", "nol", kReadable | kWritable | kStorable | kHidden);
    m_hasBeenEditTarget = addBoolAttr("hasBeenEditTarget", "hbet", false, kReadable | kWritable | kStorable | kHidden);
  }
  catch(const MStatus& status)
  {
    return status;
  }
  generateAETemplate();
  return MS::kSuccess;
}

//----------------------------------------------------------------------------------------------------------------------
<<<<<<< HEAD
bool Layer::getInternalValueInContext(const MPlug& plug, MDataHandle& dataHandle, MDGContext& ctx)
{
  TF_DEBUG(ALUSDMAYA_LAYERS).Msg("Layer::getInternalValueInContext %s\n", plug.name().asChar());
  if(!m_handle)
    return false;

  // something has gone terribly wrong if these are null, yet the handle remains valid.
  assert(m_shape && m_shape->usdStage());

  if(plug == m_displayName)
  {
    dataHandle.setString(convert(m_handle->GetDisplayName()));
  }
  else
  if(plug == m_realPath)
  {
    dataHandle.setString(convert(m_handle->GetRealPath()));
  }
  else
  if(plug == m_fileExtension)
  {
    dataHandle.setString(convert(m_handle->GetFileExtension()));
  }
  else
  if(plug == m_version)
  {
    dataHandle.setString(convert(m_handle->GetVersion()));
  }
  else
  if(plug == m_repositoryPath)
  {
    dataHandle.setString(convert(m_handle->GetRepositoryPath()));
  }
  else
  if(plug == m_assetName)
  {
    dataHandle.setString(convert(m_handle->GetAssetName()));
  }
  else
  if(plug == m_comment)
  {
    dataHandle.setString(convert(m_handle->GetComment()));
  }
  else
  if(plug == m_defaultPrim)
  {
    if(m_handle->HasDefaultPrim())
      dataHandle.setString(convert(m_handle->GetDefaultPrim().GetString()));
    else
      dataHandle.setString("");
  }
  else
  if(plug == m_documentation)
  {
    dataHandle.set(convert(m_handle->GetDocumentation()));
  }
  else
  if(plug == m_startTime)
  {
    dataHandle.set(m_handle->HasStartTimeCode() ? m_handle->GetStartTimeCode() : 0.0);
  }
  else
  if(plug == m_endTime)
  {
    dataHandle.set(m_handle->HasEndTimeCode() ? m_handle->GetEndTimeCode() : 0.0);
  }
  else
  if(plug == m_timeCodesPerSecond)
  {
    dataHandle.set(m_handle->HasTimeCodesPerSecond() ? m_handle->GetTimeCodesPerSecond() : 0.0);
  }
  else
  if(plug == m_framePrecision)
  {
    dataHandle.set(m_handle->GetFramePrecision());
  }
  else
  if(plug == m_owner)
  {
    if(m_handle->HasOwner())
    {
      dataHandle.set(convert(m_handle->GetOwner()));
    }
    else
    {
      MString empty;
      dataHandle.set(empty);
    }
  }
  else
  if(plug == m_sessionOwner)
  {
    if(m_handle->HasSessionOwner())
    {
      dataHandle.set(convert(m_handle->GetSessionOwner()));
    }
    else
    {
      MString empty;
      dataHandle.set(empty);
    }
  }
  else
  if(plug == m_permissionToEdit)
  {
    dataHandle.set(m_handle->PermissionToEdit());
  }
  else
  if(plug == m_permissionToSave)
  {
    dataHandle.set(m_handle->PermissionToSave());
  }
  else
  {
    return false;
  }
  return true;
}

//----------------------------------------------------------------------------------------------------------------------
bool Layer::setInternalValueInContext(const MPlug& plug, const MDataHandle& dataHandle, MDGContext& ctx)
{
  TF_DEBUG(ALUSDMAYA_LAYERS).Msg("Layer::setInternalValueInContext %s\n", plug.name().asChar());
  if(!m_handle)
    return false;

  // something has gone terribly wrong if these are null, yet the handle remains valid.
  assert(m_shape && m_shape->usdStage());

  if(plug == m_comment)
  {
    m_handle->SetComment(convert(dataHandle.asString()));
  }
  else
  if(plug == m_defaultPrim)
  {
    SdfPath primPath(convert(dataHandle.asString()));
    UsdPrim prim = m_shape->usdStage()->GetPrimAtPath(primPath);
    if(prim)
    {
      m_handle->SetDefaultPrim(prim.GetName());
    }
    else
    {
      return false;
    }
  }
  else
  if(plug == m_documentation)
  {
    m_handle->SetDocumentation(convert(dataHandle.asString()));
  }
  else
  if(plug == m_startTime)
  {
    m_handle->SetStartTimeCode(dataHandle.asDouble());
  }
  else
  if(plug == m_endTime)
  {
    m_handle->SetEndTimeCode(dataHandle.asDouble());
  }
  else
  if(plug == m_timeCodesPerSecond)
  {
    m_handle->SetTimeCodesPerSecond(dataHandle.asDouble());
  }
  else
  if(plug == m_framePrecision)
  {
    m_handle->SetFramePrecision(dataHandle.asInt());
  }
  else
  if(plug == m_owner)
  {
    m_handle->SetOwner(convert(dataHandle.asString()));
  }
  else
  if(plug == m_sessionOwner)
  {
    m_handle->SetSessionOwner(convert(dataHandle.asString()));
  }
  else
  if(plug == m_permissionToEdit)
  {
    m_handle->SetPermissionToEdit(dataHandle.asBool());
  }
  else
  if(plug == m_permissionToSave)
  {
    m_handle->SetPermissionToSave(dataHandle.asBool());
  }
  else
  {
    return false;
  }
  return true;
}

//----------------------------------------------------------------------------------------------------------------------
bool Layer::hasBeenTheEditTarget() const
{
  MPlug plug(thisMObject(), m_hasBeenEditTarget);
  return plug.asBool();
}

//----------------------------------------------------------------------------------------------------------------------
void Layer::setHasBeenTheEditTarget(bool value)
{
  MPlug plug(thisMObject(), m_hasBeenEditTarget);
  plug.setValue(value);
}

//----------------------------------------------------------------------------------------------------------------------
void Layer::setLayerAndClearAttribute(SdfLayerHandle handle)
{
  TF_DEBUG(ALUSDMAYA_LAYERS).Msg("Layer::setLayerAndClearAttribute\n");
  m_handle = handle;
  if(m_handle)
  {
    TF_DEBUG(ALUSDMAYA_LAYERS).Msg(" - handle valid\n");
    const MString serializedLayer = serializedPlug().asString();
    TF_DEBUG(ALUSDMAYA_LAYERS).Msg("data\n%s\n", serializedLayer.asChar());
    if(serializedLayer.length())
    {
      TF_DEBUG(ALUSDMAYA_LAYERS).Msg("importing\n");
      if(!m_handle->ImportFromString(convert(serializedLayer)))
      {
        MGlobal::displayError(MString("Failed to import serialized layer: ") + serializedLayer);
      }
      serializedPlug().setValue(MString());
    }
  }
}

//----------------------------------------------------------------------------------------------------------------------
void Layer::populateSerialisationAttributes()
{
  TF_DEBUG(ALUSDMAYA_LAYERS).Msg("Layer::populateSerialisationAttributes: %s %b", m_handle->GetDisplayName().c_str(), hasBeenTheEditTarget());
  if(hasBeenTheEditTarget() && m_handle)
  {
    nameOnLoadPlug().setValue(realPathPlug().asString());

    std::string temp;
    m_handle->ExportToString(&temp);
    serializedPlug().setValue(convert(temp));
    TF_DEBUG(ALUSDMAYA_LAYERS).Msg("Layer::populateSerialisationAttributes -> contents\n%s\n", temp.c_str());
  }
}

//----------------------------------------------------------------------------------------------------------------------
=======
>>>>>>> ae2dc624
} // nodes
} // usdmaya
} // AL
//----------------------------------------------------------------------------------------------------------------------<|MERGE_RESOLUTION|>--- conflicted
+++ resolved
@@ -66,462 +66,7 @@
 MObject Layer::m_serialized = MObject::kNullObj;
 MObject Layer::m_hasBeenEditTarget = MObject::kNullObj;
 
-
 //----------------------------------------------------------------------------------------------------------------------
-<<<<<<< HEAD
-MString Layer::toMayaNodeName(std::string name)
-{
-  for(int i = 0; i < name.size(); ++i)
-  {
-    const char c = name[i];
-    if(c == '.' || c == ' ') name[i] = '_';
-  }
-  return convert(name);
-}
-
-//----------------------------------------------------------------------------------------------------------------------
-void Layer::init(ProxyShape* shape, SdfLayerRefPtr handle)
-{
-  TF_DEBUG(ALUSDMAYA_LAYERS).Msg("Layer::init %s\n", handle->GetIdentifier().c_str());
-  m_shape = shape;
-  m_handle = handle;
-
-  // If this layer is the current edit target, flag this as true, so that we know to serialize the layer on file save
-  if(shape->usdStage()->GetEditTarget().GetLayer() == handle)
-  {
-    hasBeenEditTargetPlug().setValue(true);
-  }
-}
-
-//----------------------------------------------------------------------------------------------------------------------
-void Layer::postConstructor()
-{
-  TF_DEBUG(ALUSDMAYA_LAYERS).Msg("Layer::postConstructor\n");
-
-  MObject nodeRef = thisMObject();
-  MPlug displayNamePlug(nodeRef, m_displayName);
-  displayNamePlug.setLocked(true);
-  MPlug realPathPlug(nodeRef, m_realPath);
-  realPathPlug.setLocked(true);
-  MPlug fileExtensionPlug(nodeRef, m_fileExtension);
-  fileExtensionPlug.setLocked(true);
-  MPlug versionPlug(nodeRef, m_version);
-  versionPlug.setLocked(true);
-  MPlug repositoryPathPlug(nodeRef, m_repositoryPath);
-  repositoryPathPlug.setLocked(true);
-  MPlug assetNamePlug(nodeRef, m_assetName);
-  assetNamePlug.setLocked(true);
-}
-
-//----------------------------------------------------------------------------------------------------------------------
-std::vector<Layer*> Layer::getChildLayers()
-{
-  TF_DEBUG(ALUSDMAYA_LAYERS).Msg("Layer::getChildLayers\n");
-  MPlug plug(thisMObject(), m_childLayers);
-  std::vector<Layer*> layers;
-
-  // As of Maya 2017, there looks to be a bug in the API where if you save a file containing a message array attribute
-  // that has attribute connections, upon reloading the file, MPlug::numElements() will always return 0.
-  // Strangely though, querying the connections via MEL will work.
-#if 0
-  MFnDependencyNode fn;
-  for(uint32_t i = 0, num = plug.numElements(); i < num; ++i)
-  {
-    MPlugArray plugs;
-    MStatus status;
-    if(plug.elementByLogicalIndex(i).connectedTo(plugs, true, true, &status) && status)
-    {
-      if(plugs.length())
-      {
-        if(plugs[0].node().apiType() == MFn::kPluginDependNode)
-        {
-          if(fn.setObject(plugs[0].node()))
-          {
-            if(fn.typeId() == Layer::kTypeId)
-            {
-              layers.push_back((Layer*)fn.userNode());
-            }
-            else
-            {
-              MGlobal::displayError(MString("Invalid connection found on attribute") + plug.elementByLogicalIndex(i).name());
-            }
-          }
-          else
-          {
-            MGlobal::displayError(MString("Invalid connection found on attribute") + plug.elementByLogicalIndex(i).name());
-          }
-        }
-        else
-        {
-          MGlobal::displayError(MString("Invalid connection found on attribute") + plug.elementByLogicalIndex(i).name());
-        }
-      }
-    }
-  }
-#else
-
-  MStringArray result;
-  MGlobal::executeCommand(MString("listConnections -s 1 -d 1 \"") + plug.name() + "\"", result);
-
-  MSelectionList sl;
-  for(int i = 0; i < result.length(); ++i)
-  {
-    sl.add(result[i]);
-  }
-
-  for(int i = 0; i < sl.length(); ++i)
-  {
-    MObject object;
-    sl.getDependNode(i, object);
-    MFnDependencyNode fn(object);
-    if(fn.typeId() == Layer::kTypeId)
-    {
-      layers.push_back((Layer*)fn.userNode());
-    }
-  }
-
-#endif
-  return layers;
-}
-
-//----------------------------------------------------------------------------------------------------------------------
-std::vector<Layer*> Layer::getSubLayers()
-{
-  TF_DEBUG(ALUSDMAYA_LAYERS).Msg("Layer::getSubLayers\n");
-  MPlug plug(thisMObject(), m_subLayers);
-  std::vector<Layer*> layers;
-
-  // As of Maya 2017, there looks to be a bug in the API where if you save a file containing a message array attribute
-  // that has attribute connections, upon reloading the file, MPlug::numElements() will always return 0.
-  // Strangely though, querying the connections via MEL will work.
-#if 0
-  MFnDependencyNode fn;
-  for(uint32_t i = 0, num = plug.numElements(); i < num; ++i)
-  {
-    MPlugArray plugs;
-    MStatus status;
-    if(plug.elementByLogicalIndex(i).connectedTo(plugs, true, true, &status) && status)
-    {
-      if(plugs.length())
-      {
-        if(plugs[0].node().apiType() == MFn::kPluginDependNode)
-        {
-          if(fn.setObject(plugs[0].node()))
-          {
-            if(fn.typeId() == Layer::kTypeId)
-            {
-              layers.push_back((Layer*)fn.userNode());
-            }
-            else
-            {
-              MGlobal::displayError(MString("Invalid connection found on attribute") + plug.elementByLogicalIndex(i).name());
-            }
-          }
-          else
-          {
-            MGlobal::displayError(MString("Invalid connection found on attribute") + plug.elementByLogicalIndex(i).name());
-          }
-        }
-        else
-        {
-          MGlobal::displayError(MString("Invalid connection found on attribute") + plug.elementByLogicalIndex(i).name());
-        }
-      }
-    }
-  }
-#else
-  MStringArray result;
-  MGlobal::executeCommand(MString("listConnections -s 1 -d 1 \"") + plug.name() + "\"", result);
-
-  MSelectionList sl;
-  for(int i = 0; i < result.length(); ++i)
-  {
-    sl.add(result[i]);
-  }
-
-  for(int i = 0; i < sl.length(); ++i)
-  {
-    MObject object;
-    sl.getDependNode(i, object);
-    MFnDependencyNode fn(object);
-    if(fn.typeId() == Layer::kTypeId)
-    {
-      layers.push_back((Layer*)fn.userNode());
-    }
-  }
-#endif
-  return layers;
-}
-
-//----------------------------------------------------------------------------------------------------------------------
-void Layer::buildSubLayers(MDGModifier* pmodifier)
-{
-  TF_DEBUG(ALUSDMAYA_LAYERS).Msg("Layer::buildSubLayers\n");
-  if(m_shape && m_handle)
-  {
-    MDGModifier modifier;
-    if(!pmodifier) pmodifier = &modifier;
-
-    LAYER_HANDLE_CHECK(m_handle);
-    SdfSubLayerProxy subLayers = m_handle->GetSubLayerPaths();
-    if(subLayers.empty())
-      return;
-
-    for(size_t i = 0, num = subLayers.size(); i < num; ++i)
-    {
-      // grab the layer identifier
-      const std::string identifier = subLayers[i];
-
-      // hunt for the actual layer
-      SdfLayerHandle subLayerHandle = SdfLayer::Find(identifier);
-      if(subLayerHandle)
-      {
-        // create a new usdLayer node to reference this layer
-        MObject subLayerNode = pmodifier->createNode(Layer::kTypeId);
-
-        // get access to the node pointer
-        MFnDependencyNode fn(subLayerNode);
-        Layer* subLayerPtr = (Layer*)fn.userNode();
-
-        // now initialise the child layers
-        subLayerPtr->init(m_shape, subLayerHandle);
-
-        // go and add the sub layer in to this node
-        addSubLayer(subLayerPtr, pmodifier);
-      }
-    }
-
-    if(pmodifier == &modifier) modifier.doIt();
-  }
-}
-
-//----------------------------------------------------------------------------------------------------------------------
-bool Layer::removeSubLayer(Layer* subLayer)
-{
-  std::vector<Layer*> layers = getSubLayers();
-  MPlug plug(thisMObject(), m_subLayers);
-  auto it = std::find(layers.begin(), layers.end(), subLayer);
-  if(it != layers.end())
-  {
-    // hopefully this is the last layer in the array?
-    const size_t indexToRemove = it - layers.begin();
-    if(indexToRemove == (layers.size() - 1))
-    {
-      MPlug pplug = subLayer->parentLayerPlug();
-      MDGModifier mod;
-      mod.disconnect(plug.elementByLogicalIndex(indexToRemove), pplug);
-      mod.doIt();
-
-      MDataBlock db = forceCache();
-      MStatus status;
-      MArrayDataBuilder builder(&db, m_subLayers, 0, &status);
-      if(!status)
-      {
-        std::cout << "failed to attach array builder to attribute" << std::endl;
-      }
-
-      MArrayDataHandle handle = db.outputArrayValue(m_subLayers);
-      handle.set(builder);
-      handle.setClean();
-    }
-
-    return true;
-  }
-  return false;
-}
-//----------------------------------------------------------------------------------------------------------------------
-
-bool Layer::removeChildLayer(Layer* childLayer)
-{
-  std::vector<Layer*> layers = getChildLayers();
-  MPlug childLayerPlug(thisMObject(), m_childLayers);
-  auto it = std::find(layers.begin(), layers.end(), childLayer);
-
-  if(it != layers.end())
-  {
-    const size_t indexToRemove = it - layers.begin();
-    MPlug pplug = childLayer->parentLayerPlug();
-    MDGModifier mod;
-    mod.disconnect(childLayerPlug.elementByLogicalIndex(indexToRemove), pplug);
-    mod.doIt();
-
-    MDataBlock db = forceCache();
-    MStatus status;
-    MArrayDataBuilder builder(&db, m_childLayers, 0, &status);
-
-    MArrayDataHandle handle = db.outputArrayValue(m_childLayers);
-    handle.set(builder);
-    handle.setClean();
-    return true;
-  }
-  return false;
-}
-
-//----------------------------------------------------------------------------------------------------------------------
-void Layer::addChildLayer(Layer* childLayer, MDGModifier* modifier)
-{
-  TF_DEBUG(ALUSDMAYA_LAYERS).Msg("Layer::addChildlLayer\n");
-  if(childLayer)
-  {
-    MPlug plug(thisMObject(), m_childLayers);
-    MPlug childLayerParent = childLayer->parentLayerPlug();
-
-    // increase array by one
-    uint32_t numElements = plug.numElements();
-    plug.setNumElements(numElements + 1);
-
-    // set to child plug
-    plug = plug.elementByLogicalIndex(numElements);
-
-    if(modifier)
-    {
-      modifier->connect(plug, childLayerParent);
-    }
-    else
-    {
-      MDGModifier modifier;
-      modifier.connect(plug, childLayerParent);
-      modifier.doIt();
-    }
-  }
-}
-
-//----------------------------------------------------------------------------------------------------------------------
-void Layer::addSubLayer(Layer* subLayer, MDGModifier* pmodifier)
-{
-  TF_DEBUG(ALUSDMAYA_LAYERS).Msg("Layer::addSubLayer\n");
-  if(subLayer)
-  {
-    MPlug plug(thisMObject(), m_subLayers);
-    MPlug subLayerParent = subLayer->parentLayerPlug();
-
-    // increase array by one
-    uint32_t numElements = plug.numElements();
-    plug.setNumElements(numElements + 1);
-
-    // set to child plug
-    plug = plug.elementByLogicalIndex(numElements);
-
-    if(pmodifier)
-    {
-      pmodifier->connect(plug, subLayerParent);
-    }
-    else
-    {
-      MDGModifier modifier;
-      modifier.connect(plug, subLayerParent);
-      modifier.doIt();
-    }
-  }
-}
-
-//----------------------------------------------------------------------------------------------------------------------
-MPlug Layer::parentLayerPlug()
-{
-  TF_DEBUG(ALUSDMAYA_LAYERS).Msg("Layer::parentLayerPlug\n");
-
-  if(m_parentLayer != MObject::kNullObj)
-  {
-    return MPlug(thisMObject(), m_parentLayer);
-  }
-  return MPlug();
-}
-
-//----------------------------------------------------------------------------------------------------------------------
-Layer* Layer::getParentLayer()
-{
-  TF_DEBUG(ALUSDMAYA_LAYERS).Msg("Layer::getParentLayer\n");
-  MPlug plug = parentLayerPlug();
-  MPlugArray connections;
-  if(plug.connectedTo(connections, true, true))
-  {
-    MStatus status;
-    MFnDependencyNode fn(connections[0].node(), &status);
-    if(status)
-    {
-      return (Layer*)fn.userNode();
-    }
-  }
-  return 0;
-}
-
-//----------------------------------------------------------------------------------------------------------------------
-Layer* Layer::findLayer(SdfLayerHandle handle)
-{
-  LAYER_HANDLE_CHECK(handle);
-  TF_DEBUG(ALUSDMAYA_LAYERS).Msg("Layer::findLayer: %s\n", handle->GetIdentifier().c_str());
-  LAYER_HANDLE_CHECK(m_handle);
-  if(m_handle == handle)
-  {
-    return this;
-  }
-
-  Layer* layer = 0;
-  if( (layer = findSubLayer(handle)) )
-  {
-    return layer;
-  }
-  else if( (layer = findChildLayer(handle)) )
-  {
-    return layer;
-  }
-  return 0;
-}
-//----------------------------------------------------------------------------------------------------------------------
-Layer* Layer::findSubLayer(SdfLayerHandle handle)
-{
-  LAYER_HANDLE_CHECK(handle);
-  TF_DEBUG(ALUSDMAYA_LAYERS).Msg("Layer::findSubLayer: %s\n", handle->GetIdentifier().c_str());
-  LAYER_HANDLE_CHECK(m_handle);
-  if(m_handle == handle)
-  {
-    return this;
-  }
-
-  std::vector<Layer*> subLayers = getSubLayers();
-  for(auto it = subLayers.begin(), end = subLayers.end(); it != end; ++it)
-  {
-    if(*it)
-    {
-      Layer* layer = (*it)->findLayer(handle);
-      if(layer)
-      {
-        return layer;
-      }
-    }
-  }
-
-  return 0;
-}
-//----------------------------------------------------------------------------------------------------------------------
-Layer* Layer::findChildLayer(SdfLayerHandle handle)
-{
-  LAYER_HANDLE_CHECK(handle);
-  TF_DEBUG(ALUSDMAYA_LAYERS).Msg("Layer::findChildLayer: %s\n", handle->GetIdentifier().c_str());
-  LAYER_HANDLE_CHECK(m_handle);
-  if(m_handle == handle)
-  {
-    return this;
-  }
-
-  std::vector<Layer*> childLayers = getChildLayers();
-  for(auto it = childLayers.begin(), end = childLayers.end(); it != end; ++it)
-  {
-    if(*it)
-    {
-      Layer* layer = (*it)->findLayer(handle);
-      if(layer)
-      {
-        return layer;
-      }
-    }
-  }
-  return 0;
-}
-
-//----------------------------------------------------------------------------------------------------------------------
-=======
->>>>>>> ae2dc624
 MStatus Layer::initialise()
 {
   TF_DEBUG(ALUSDMAYA_LAYERS).Msg("Layer::initialise\n");
@@ -571,260 +116,6 @@
 }
 
 //----------------------------------------------------------------------------------------------------------------------
-<<<<<<< HEAD
-bool Layer::getInternalValueInContext(const MPlug& plug, MDataHandle& dataHandle, MDGContext& ctx)
-{
-  TF_DEBUG(ALUSDMAYA_LAYERS).Msg("Layer::getInternalValueInContext %s\n", plug.name().asChar());
-  if(!m_handle)
-    return false;
-
-  // something has gone terribly wrong if these are null, yet the handle remains valid.
-  assert(m_shape && m_shape->usdStage());
-
-  if(plug == m_displayName)
-  {
-    dataHandle.setString(convert(m_handle->GetDisplayName()));
-  }
-  else
-  if(plug == m_realPath)
-  {
-    dataHandle.setString(convert(m_handle->GetRealPath()));
-  }
-  else
-  if(plug == m_fileExtension)
-  {
-    dataHandle.setString(convert(m_handle->GetFileExtension()));
-  }
-  else
-  if(plug == m_version)
-  {
-    dataHandle.setString(convert(m_handle->GetVersion()));
-  }
-  else
-  if(plug == m_repositoryPath)
-  {
-    dataHandle.setString(convert(m_handle->GetRepositoryPath()));
-  }
-  else
-  if(plug == m_assetName)
-  {
-    dataHandle.setString(convert(m_handle->GetAssetName()));
-  }
-  else
-  if(plug == m_comment)
-  {
-    dataHandle.setString(convert(m_handle->GetComment()));
-  }
-  else
-  if(plug == m_defaultPrim)
-  {
-    if(m_handle->HasDefaultPrim())
-      dataHandle.setString(convert(m_handle->GetDefaultPrim().GetString()));
-    else
-      dataHandle.setString("");
-  }
-  else
-  if(plug == m_documentation)
-  {
-    dataHandle.set(convert(m_handle->GetDocumentation()));
-  }
-  else
-  if(plug == m_startTime)
-  {
-    dataHandle.set(m_handle->HasStartTimeCode() ? m_handle->GetStartTimeCode() : 0.0);
-  }
-  else
-  if(plug == m_endTime)
-  {
-    dataHandle.set(m_handle->HasEndTimeCode() ? m_handle->GetEndTimeCode() : 0.0);
-  }
-  else
-  if(plug == m_timeCodesPerSecond)
-  {
-    dataHandle.set(m_handle->HasTimeCodesPerSecond() ? m_handle->GetTimeCodesPerSecond() : 0.0);
-  }
-  else
-  if(plug == m_framePrecision)
-  {
-    dataHandle.set(m_handle->GetFramePrecision());
-  }
-  else
-  if(plug == m_owner)
-  {
-    if(m_handle->HasOwner())
-    {
-      dataHandle.set(convert(m_handle->GetOwner()));
-    }
-    else
-    {
-      MString empty;
-      dataHandle.set(empty);
-    }
-  }
-  else
-  if(plug == m_sessionOwner)
-  {
-    if(m_handle->HasSessionOwner())
-    {
-      dataHandle.set(convert(m_handle->GetSessionOwner()));
-    }
-    else
-    {
-      MString empty;
-      dataHandle.set(empty);
-    }
-  }
-  else
-  if(plug == m_permissionToEdit)
-  {
-    dataHandle.set(m_handle->PermissionToEdit());
-  }
-  else
-  if(plug == m_permissionToSave)
-  {
-    dataHandle.set(m_handle->PermissionToSave());
-  }
-  else
-  {
-    return false;
-  }
-  return true;
-}
-
-//----------------------------------------------------------------------------------------------------------------------
-bool Layer::setInternalValueInContext(const MPlug& plug, const MDataHandle& dataHandle, MDGContext& ctx)
-{
-  TF_DEBUG(ALUSDMAYA_LAYERS).Msg("Layer::setInternalValueInContext %s\n", plug.name().asChar());
-  if(!m_handle)
-    return false;
-
-  // something has gone terribly wrong if these are null, yet the handle remains valid.
-  assert(m_shape && m_shape->usdStage());
-
-  if(plug == m_comment)
-  {
-    m_handle->SetComment(convert(dataHandle.asString()));
-  }
-  else
-  if(plug == m_defaultPrim)
-  {
-    SdfPath primPath(convert(dataHandle.asString()));
-    UsdPrim prim = m_shape->usdStage()->GetPrimAtPath(primPath);
-    if(prim)
-    {
-      m_handle->SetDefaultPrim(prim.GetName());
-    }
-    else
-    {
-      return false;
-    }
-  }
-  else
-  if(plug == m_documentation)
-  {
-    m_handle->SetDocumentation(convert(dataHandle.asString()));
-  }
-  else
-  if(plug == m_startTime)
-  {
-    m_handle->SetStartTimeCode(dataHandle.asDouble());
-  }
-  else
-  if(plug == m_endTime)
-  {
-    m_handle->SetEndTimeCode(dataHandle.asDouble());
-  }
-  else
-  if(plug == m_timeCodesPerSecond)
-  {
-    m_handle->SetTimeCodesPerSecond(dataHandle.asDouble());
-  }
-  else
-  if(plug == m_framePrecision)
-  {
-    m_handle->SetFramePrecision(dataHandle.asInt());
-  }
-  else
-  if(plug == m_owner)
-  {
-    m_handle->SetOwner(convert(dataHandle.asString()));
-  }
-  else
-  if(plug == m_sessionOwner)
-  {
-    m_handle->SetSessionOwner(convert(dataHandle.asString()));
-  }
-  else
-  if(plug == m_permissionToEdit)
-  {
-    m_handle->SetPermissionToEdit(dataHandle.asBool());
-  }
-  else
-  if(plug == m_permissionToSave)
-  {
-    m_handle->SetPermissionToSave(dataHandle.asBool());
-  }
-  else
-  {
-    return false;
-  }
-  return true;
-}
-
-//----------------------------------------------------------------------------------------------------------------------
-bool Layer::hasBeenTheEditTarget() const
-{
-  MPlug plug(thisMObject(), m_hasBeenEditTarget);
-  return plug.asBool();
-}
-
-//----------------------------------------------------------------------------------------------------------------------
-void Layer::setHasBeenTheEditTarget(bool value)
-{
-  MPlug plug(thisMObject(), m_hasBeenEditTarget);
-  plug.setValue(value);
-}
-
-//----------------------------------------------------------------------------------------------------------------------
-void Layer::setLayerAndClearAttribute(SdfLayerHandle handle)
-{
-  TF_DEBUG(ALUSDMAYA_LAYERS).Msg("Layer::setLayerAndClearAttribute\n");
-  m_handle = handle;
-  if(m_handle)
-  {
-    TF_DEBUG(ALUSDMAYA_LAYERS).Msg(" - handle valid\n");
-    const MString serializedLayer = serializedPlug().asString();
-    TF_DEBUG(ALUSDMAYA_LAYERS).Msg("data\n%s\n", serializedLayer.asChar());
-    if(serializedLayer.length())
-    {
-      TF_DEBUG(ALUSDMAYA_LAYERS).Msg("importing\n");
-      if(!m_handle->ImportFromString(convert(serializedLayer)))
-      {
-        MGlobal::displayError(MString("Failed to import serialized layer: ") + serializedLayer);
-      }
-      serializedPlug().setValue(MString());
-    }
-  }
-}
-
-//----------------------------------------------------------------------------------------------------------------------
-void Layer::populateSerialisationAttributes()
-{
-  TF_DEBUG(ALUSDMAYA_LAYERS).Msg("Layer::populateSerialisationAttributes: %s %b", m_handle->GetDisplayName().c_str(), hasBeenTheEditTarget());
-  if(hasBeenTheEditTarget() && m_handle)
-  {
-    nameOnLoadPlug().setValue(realPathPlug().asString());
-
-    std::string temp;
-    m_handle->ExportToString(&temp);
-    serializedPlug().setValue(convert(temp));
-    TF_DEBUG(ALUSDMAYA_LAYERS).Msg("Layer::populateSerialisationAttributes -> contents\n%s\n", temp.c_str());
-  }
-}
-
-//----------------------------------------------------------------------------------------------------------------------
-=======
->>>>>>> ae2dc624
 } // nodes
 } // usdmaya
 } // AL

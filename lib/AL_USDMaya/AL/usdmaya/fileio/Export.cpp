--- conflicted
+++ resolved
@@ -627,7 +627,6 @@
       {
         usdPath = makeUsdPath(parentPath, transformPath);
       }
-<<<<<<< HEAD
 
       if(transformPath.node().hasFn(MFn::kIkEffector))
       {
@@ -639,15 +638,11 @@
         exportGeometryConstraint(transformPath, usdPath);
       }
 
-      UsdPrim transformPrim;
-      UsdPrim shapePrim;
-=======
       // for UV only exporting, record first prim as default
       if (m_params.m_meshUV && defaultPrim.IsEmpty())
       {
         defaultPrim = usdPath;
       }
->>>>>>> 5edce39e
 
       // how many shapes are directly under this transform path?
       uint32_t numShapes;
@@ -690,13 +685,7 @@
       }
       else
       {
-<<<<<<< HEAD
-        UsdGeomXform xform = UsdGeomXform::Define(m_impl->stage(), usdPath);
-        transformPrim = xform.GetPrim();
-        copyTransformParams(transformPrim, fnTransform);
-=======
         exportTransformFunc(transformPath, fnTransform, usdPath);
->>>>>>> 5edce39e
       }
     }
     else

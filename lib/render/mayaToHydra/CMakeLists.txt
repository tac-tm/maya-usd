--- conflicted
+++ resolved
@@ -45,22 +45,10 @@
     mayaUsd_install_rpath(rpath ${TARGET_NAME})
 endif()
 
-<<<<<<< HEAD
-# M3dView needs this (technically, MNativeWindowHdl.h)
-# private atm because M3dView is only used in .cpp right now
-if (IS_LINUX)
-=======
-if (IS_LINUX)
-    if(WANT_USD_RELATIVE_PATH)
-        mayaUsd_add_rpath(rpath "../../../USD/lib64")
-    endif()
-endif()
-
 target_compile_definitions(${TARGET_NAME} PRIVATE 
     $<$<BOOL:${UFE_FOUND}>:WANT_UFE_BUILD>
     # M3dView needs this (technically, MNativeWindowHdl.h)
     # private atm because M3dView is only used in .cpp right now
->>>>>>> 103f936b
     # gcc will NOT set this automatically
     $<$<BOOL:${IS_LINUX}>:LINUX>
     # Not sure if msvcc sets this automatically, but won't hurt to redefine
